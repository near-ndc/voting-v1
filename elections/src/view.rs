--- conflicted
+++ resolved
@@ -33,7 +33,6 @@
             .map(|policy| hex::encode(policy))
     }
 
-<<<<<<< HEAD
     /// Returns all the users votes for all the proposals. If user has not voted yet on any proposal empty vector will be returned.
     pub fn user_votes(&self, user: AccountId) -> Vec<(u32, Option<Vec<usize>>)> {
         let mut to_return = Vec::new();
@@ -55,11 +54,11 @@
             return true;
         }
         false
-=======
+    }
+  
     /// Returns the proposal status
     pub fn proposal_status(&self, prop_id: u32) -> Option<ProposalStatus> {
         let now = env::block_timestamp_ms();
         return self.proposals.get(&prop_id).map(|p| p.status(now))
->>>>>>> abecf201
     }
 }