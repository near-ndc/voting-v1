use std::cmp::max;

use events::{emit_revoke_vote, emit_vote};
use near_sdk::borsh::{self, BorshDeserialize, BorshSerialize};
use near_sdk::collections::LookupMap;
use near_sdk::json_types::U128;
use near_sdk::{env, near_bindgen, require, AccountId, PanicOnDefault, Promise, PromiseOrValue};

mod constants;
mod errors;
mod events;
mod ext;
pub mod proposal;
mod storage;
mod view;

pub use crate::constants::*;
pub use crate::errors::*;
pub use crate::ext::*;
pub use crate::proposal::*;
use crate::storage::*;

#[near_bindgen]
#[derive(BorshDeserialize, BorshSerialize, PanicOnDefault)]
pub struct Contract {
    pub pause: bool,
    pub prop_counter: u32,
    pub proposals: LookupMap<u32, Proposal>,

    /// blake2s-256 hash of the Fair Voting Policy text.
    pub policy: [u8; 32],
    pub accepted_policy: LookupMap<AccountId, [u8; 32]>,
    /// we assume that each account has at most one IAH token.
    pub bonded_amounts: LookupMap<TokenId, u128>,
    pub total_slashed: u128,
    /// Finish time is end + cooldown. This used in the `unbond` function: user can unbond only after this time.
    /// Unix timestamp (in milliseconds)
    pub finish_time: u64,

    /// address which can pause the contract and make a new proposal. Should be a multisig / DAO;
    pub authority: AccountId,
    pub sbt_registry: AccountId,
}

#[near_bindgen]
impl Contract {
    #[init]
    /// * `policy` is a blake2s-256 hex-encoded hash of the Fair Voting Policy text.
    pub fn new(
        authority: AccountId,
        sbt_registry: AccountId,
        policy: String,
        finish_time: u64,
    ) -> Self {
        let policy = assert_hash_hex_string(&policy);

        Self {
            pause: false,
            authority,
            sbt_registry,
            proposals: LookupMap::new(StorageKey::Proposals),
            accepted_policy: LookupMap::new(StorageKey::AcceptedPolicy),
            bonded_amounts: LookupMap::new(StorageKey::BondedAmount),
            total_slashed: 0,
            prop_counter: 0,
            policy,
            finish_time,
        }
    }

    /*
     * Queries are in view.rs
     */

    /**********
     * TRANSACTIONS
     **********/

    /// Creates a new empty proposal. `start` and `end`are timestamps in milliseconds.
    /// Returns the new proposal ID.
    /// NOTE: storage is paid from the account state
    pub fn create_proposal(
        &mut self,
        typ: ProposalType,
        start: u64,
        end: u64,
        cooldown: u64,
        ref_link: String,
        quorum: u32,
        seats: u16,
        #[allow(unused_mut)] mut candidates: Vec<AccountId>,
        min_candidate_support: u64,
    ) -> u32 {
        self.assert_admin();
        let candidates_len = candidates.len();
        require!(
            env::block_timestamp_ms() < start,
            "proposal start must be in the future"
        );
        require!(start < end, "proposal start must be before end");
        require!(
            0 < seats && seats <= candidates_len as u16,
            "require 0 < seats <= candidates.length"
        );
        require!(
            MIN_REF_LINK_LEN <= ref_link.len() && ref_link.len() <= MAX_REF_LINK_LEN,
            format!(
                "ref_link length must be between {} and {} bytes",
                MIN_REF_LINK_LEN, MAX_REF_LINK_LEN
            )
        );

        if typ == ProposalType::SetupPackage {
            validate_setup_package(seats, &candidates);
        }

        candidates.sort();
        let mut c1 = &candidates[0];
        for c in candidates.iter().skip(1) {
            require!(c1 != c, "duplicated candidates");
            c1 = c;
        }

        self.prop_counter += 1;
        let p = Proposal {
            typ,
            start,
            end,
            cooldown,
            quorum,
            ref_link,
            seats,
            candidates,
            result: vec![0; candidates_len],
            voters: LookupMap::new(StorageKey::ProposalVoters(self.prop_counter)),
            voters_num: 0,
            min_candidate_support,
            user_sbt: LookupMap::new(StorageKey::UserSBT(self.prop_counter)),
        };

        self.finish_time = max(self.finish_time, end + cooldown);
        self.proposals.insert(&self.prop_counter, &p);
        self.prop_counter
    }

    /// Transaction to record the predecessor account accepting the Fair Voting Policy.
    /// * `policy` is a blake2s-256 hex-encoded hash (must be 64 bytes) of the Fair Voting Policy text.
    #[payable]
    pub fn accept_fair_voting_policy(&mut self, policy: String) {
        require!(
            env::attached_deposit() >= ACCEPT_POLICY_COST,
            format!(
                "requires {} yocto deposit for storage fees",
                ACCEPT_POLICY_COST
            )
        );
        let policy = assert_hash_hex_string(&policy);
        self.accepted_policy
            .insert(&env::predecessor_account_id(), &policy);
    }

    /// Election vote using a seat-selection mechanism.
    /// For the `SetupPackage` proposal, vote must be an empty list.
    // NOTE: we don't need to take storage deposit because user is required to bond at least
    // 3N, that will way more than what's needed to vote for few proposals.
    pub fn vote(&mut self, prop_id: u32, vote: Vote) -> Promise {
        let user = env::predecessor_account_id();
        let p = self._proposal(prop_id);
        p.assert_active();
        require!(
            env::prepaid_gas() >= VOTE_GAS,
            format!("not enough gas, min: {:?}", VOTE_GAS)
        );
        require!(
            self.policy == self.accepted_policy.get(&user).unwrap_or_default(),
            "user didn't accept the voting policy, or the accepted voting policy doesn't match the required one"
        );

        validate_vote(p.typ, &vote, p.seats, &p.candidates);
        // call SBT registry to verify SBT
        let sbt_promise = ext_sbtreg::ext(self.sbt_registry.clone()).is_human(user.clone());
        let acc_flag = ext_sbtreg::ext(self.sbt_registry.clone()).account_flagged(user.clone());

        sbt_promise.and(acc_flag).then(
            ext_self::ext(env::current_account_id())
                .with_static_gas(VOTE_GAS_CALLBACK)
                .on_vote_verified(prop_id, user, vote),
        )
    }

    #[payable]
    pub fn bond(
        &mut self,
        caller: AccountId,
        iah_proof: HumanSBTs,
        #[allow(unused_variables)] payload: serde_json::Value, // required by is_human_call
    ) -> PromiseOrValue<U128> {
        let deposit = env::attached_deposit();
        if env::predecessor_account_id() != self.sbt_registry {
            return PromiseOrValue::Promise(
                Promise::new(caller)
                    .transfer(deposit)
                    .then(Self::fail("Can only be called by registry")),
            );
        }

        let (ok, token_id) = Self::is_human_issuer(&iah_proof);
        if !ok {
            return PromiseOrValue::Promise(
                Promise::new(caller)
                    .transfer(deposit)
                    .then(Self::fail("Not a human")),
            );
        }
        self.bonded_amounts.insert(&token_id, &deposit);
        PromiseOrValue::Value(U128(deposit))
    }

    #[payable]
    #[allow(unused_variables)] // `payload` is not used but it needs to be payload so that is_human_call works
    pub fn unbond(
        &mut self,
        caller: AccountId,
        iah_proof: HumanSBTs,
        payload: serde_json::Value,
    ) -> Promise {
        if env::predecessor_account_id() != self.sbt_registry {
            return Self::fail("Can only be called by registry");
        }

        let (ok, token_id) = Self::is_human_issuer(&iah_proof);
        if !ok {
            return Self::fail("Not a human");
        }
        if env::block_timestamp_ms() <= self.finish_time {
            return Self::fail("cannot unbond: election is still in progress");
        }

        let mut voted_for_all = true;

        // cleanup votes, policy data from caller
        for i in 1..=self.prop_counter {
            let proposal = self.proposals.get(&i);
            if let Some(mut prop) = proposal {
                prop.user_sbt.remove(&caller);
                if prop.voters.remove(&token_id).is_none() {
                    voted_for_all = false;
                }
            }
        }
        self.accepted_policy.remove(&caller);

        let mut unbond_amount = self
            .bonded_amounts
            .remove(&token_id)
            .expect("Voter didn't bond");

        // call to registry to mint `I Voted` SBT
        if voted_for_all {
            unbond_amount -= MINT_COST;
            Promise::new(caller.clone()).transfer(unbond_amount);
            ext_sbtreg::ext(self.sbt_registry.clone())
                .with_static_gas(MINT_GAS)
                .with_attached_deposit(MINT_COST)
                .sbt_mint(vec![(
                    caller,
                    vec![TokenMetadata {
                        class: I_VOTED_SBT_CLASS,
                        issued_at: None,
                        expires_at: None,
                        reference: None,
                        reference_hash: None,
                    }],
                )])
        } else {
            Promise::new(caller.clone()).transfer(unbond_amount)
        }
    }

    /// Method for the authority to revoke any votes
    /// Panics if the proposal doesn't exists or the it's called before the proposal starts or after proposal `end+cooldown`.
    #[handle_result]
    pub fn admin_revoke_vote(
        &mut self,
        prop_id: u32,
        token_id: TokenId,
    ) -> Result<(), RevokeVoteError> {
        // check if the caller is the authority allowed to revoke votes
        self.assert_admin();
        self.slash_bond(token_id);
        let mut p = self._proposal(prop_id);
        p.revoke_votes(token_id)?;
        self.proposals.insert(&prop_id, &p);
        emit_revoke_vote(prop_id);
        Ok(())
    }

    /// Method to revoke votes from blacklisted accounts.
    /// The method makes a call to the registry to verify the user is blacklisted.
    /// Panics if:
    /// - the proposal doesn't exists
    /// - it's called before the proposal starts or after proposal `end+cooldown`
    /// - the user is not blacklisted
    pub fn revoke_vote(&mut self, prop_id: u32, user: AccountId) -> Promise {
        // call SBT registry to verify user is blacklisted
        ext_sbtreg::ext(self.sbt_registry.clone())
            .account_flagged(user.clone())
            .then(
                ext_self::ext(env::current_account_id())
                    .with_static_gas(REVOKE_VOTE_GAS_CALLBACK)
                    .on_revoke_verified(prop_id, user),
            )
    }

    /*****************
     * PRIVATE
     ****************/

    #[private]
    #[handle_result]
    pub fn on_vote_verified(
        &mut self,
        #[callback_unwrap] iah_proof: HumanSBTs,
        #[callback_unwrap] account_flag: Option<AccountFlag>,
        prop_id: u32,
        voter: AccountId,
        vote: Vote,
    ) -> Result<(), VoteError> {
        let (ok, token_id) = Self::is_human_issuer(&iah_proof);
        if !ok {
            return Err(VoteError::NoSBTs);
        }

        let required_bond = match account_flag {
            Some(AccountFlag::Blacklisted) => return Err(VoteError::Blacklisted),
            Some(AccountFlag::Verified) => BOND_AMOUNT,
            None => GRAY_BOND_AMOUNT,
        };

        if let Some(bond) = self.bonded_amounts.get(&token_id) {
            if bond < required_bond {
                return Err(VoteError::MinBond(required_bond, bond));
            }
        } else {
            return Err(VoteError::NoBond);
        }

        let mut p = self._proposal(prop_id);
        p.vote_on_verified(&iah_proof[0].1, voter, vote)?;
        self.proposals.insert(&prop_id, &p);
        emit_vote(prop_id);
        Ok(())
    }

    #[private]
    pub fn on_failure(&mut self, error: String) {
        env::panic_str(&error)
    }

    #[handle_result]
    pub fn on_revoke_verified(
        &mut self,
        #[callback_unwrap] flag: AccountFlag,
        prop_id: u32,
        user: AccountId,
    ) -> Result<(), RevokeVoteError> {
        if flag != AccountFlag::Blacklisted {
            return Err(RevokeVoteError::NotBlacklisted);
        }
        let mut p = self._proposal(prop_id);
        let token_id = p.user_sbt.get(&user).ok_or(RevokeVoteError::NotVoted)?;

        p.revoke_votes(token_id)?;
        self.proposals.insert(&prop_id, &p);
        emit_revoke_vote(prop_id);
        Ok(())
    }

    /*****************
     * INTERNAL
     ****************/

    #[private]
    pub fn slash_bond(&mut self, token_id: TokenId) {
        let bond_amount = self.bonded_amounts.remove(&token_id);
        if let Some(value) = bond_amount {
            self.total_slashed += value;
        }
    }

    fn fail(reason: &str) -> Promise {
        Self::ext(env::current_account_id())
            .with_static_gas(FAILURE_CALLBACK_GAS)
            .on_failure(reason.to_string())
    }

    #[inline]
    fn is_human_issuer(iah_proof: &HumanSBTs) -> (bool, TokenId) {
        // in current version we support only one proof of personhood issuer: Fractal, so here
        // we simplify by requiring that the result contains tokens only from one issuer.
        if iah_proof.is_empty() || !(iah_proof.len() == 1 && iah_proof[0].1.len() == 1) {
            (false, 0)
        } else {
            (true, *iah_proof[0].1.first().unwrap())
        }
    }

    #[inline]
    fn assert_admin(&self) {
        require!(
            self.authority == env::predecessor_account_id(),
            "not an admin"
        );
    }
}

fn validate_setup_package(seats: u16, cs: &Vec<AccountId>) {
    // Users can vote to at most one option
    require!(seats == 1, "SetupPackage seats must equal 1");
    require!(
        cs.len() == 3
            && cs[0].as_str() == "yes"
            && cs[1].as_str() == "no"
            && cs[2].as_str() == "abstain",
        "SetupPackage candidates must be ['yes', 'no', 'abstain']"
    );
}

#[cfg(all(test, not(target_arch = "wasm32")))]
mod unit_tests {
    use near_sdk::{
        test_utils::{self, VMContextBuilder},
        testing_env, Gas, VMContext,
    };
    use serde_json::Value;

    use crate::*;

    /// 1ms in nano seconds
    const MSECOND: u64 = 1_000_000;
    const START: u64 = 10;

    fn setup_package_candidates() -> Vec<AccountId> {
        vec![
            AccountId::try_from("yes".to_string()).unwrap(),
            AccountId::try_from("no".to_string()).unwrap(),
            AccountId::try_from("abstain".to_string()).unwrap(),
        ]
    }

    const ALICE_SBT: u64 = 1;

    fn alice() -> AccountId {
        AccountId::new_unchecked("alice.near".to_string())
    }

    fn bob() -> AccountId {
        AccountId::new_unchecked("bob.near".to_string())
    }

    fn charlie() -> AccountId {
        AccountId::new_unchecked("elon.near".to_string())
    }

    fn candidate(idx: u32) -> AccountId {
        AccountId::new_unchecked(format!("candidate{}.near", idx))
    }

    fn admin() -> AccountId {
        AccountId::new_unchecked("admin.near".to_string())
    }

    fn sbt_registry() -> AccountId {
        AccountId::new_unchecked("sbt_registry.near".to_string())
    }

    fn human_issuer() -> AccountId {
        AccountId::new_unchecked("h_isser.near".to_string())
    }

    fn policy1() -> String {
        "f1c09f8686fe7d0d798517111a66675da0012d8ad1693a47e0e2a7d3ae1c69d4".to_owned()
    }

    fn policy2() -> String {
        "21c09f8686fe7d0d798517111a66675da0012d8ad1693a47e0e2a7d3ae1c69d4".to_owned()
    }

    fn bond_amount_call(ctx: &mut VMContext, ctr: &mut Contract, user: AccountId, token_id: u64) {
        let temp_attached = ctx.attached_deposit;
        let temp_caller = ctx.predecessor_account_id.clone();
        ctx.attached_deposit = BOND_AMOUNT;
        ctx.predecessor_account_id = sbt_registry();
        testing_env!(ctx.clone());

        ctr.bond(user, mk_human_sbt(token_id), Value::String("".to_string()));

        ctx.predecessor_account_id = temp_caller;
        ctx.attached_deposit = temp_attached;
        testing_env!(ctx.clone());
    }

    fn mock_proposal_and_votes(ctx: &mut VMContext, ctr: &mut Contract) -> u32 {
        let mut candidates = Vec::new();
        for idx in 0..100 {
            candidates.push(candidate(idx));
        }

        let prop_id = ctr.create_proposal(
            crate::ProposalType::HouseOfMerit,
            START + 1,
            START + 10,
            100,
            String::from("ref_link.io"),
            10,
            5,
            candidates,
            6,
        );
        ctx.block_timestamp = (START + 2) * MSECOND;
        testing_env!(ctx.clone());

        let vote1 = vec![candidate(1), candidate(2), candidate(3)];
        let vote2 = vec![candidate(2), candidate(3), candidate(4)];
        let vote3 = vec![candidate(3), candidate(4), candidate(5)];
        let mut current_vote = &vote1;

        for i in 1..=15u32 {
            if i == 6 {
                current_vote = &vote2;
            } else if i == 11 {
                current_vote = &vote3;
            }

            bond_amount_call(ctx, ctr, candidate(i), i as u64);

            match ctr.on_vote_verified(
                mk_human_sbt(i as u64),
                Some(AccountFlag::Verified),
                prop_id,
                candidate(i),
                current_vote.to_vec(),
            ) {
                Ok(_) => (),
                x => panic!("expected OK, got: {:?}", x),
            };
        }
        prop_id
    }

    fn mk_proposal(ctr: &mut Contract) -> u32 {
        ctr.create_proposal(
            crate::ProposalType::HouseOfMerit,
            START + 1,
            START + 10,
            100,
            String::from("ref_link.io"),
            2,
            2,
            vec![candidate(1), candidate(2), candidate(3)],
            2,
        )
    }

    fn mk_proposal_setup_package(ctr: &mut Contract) -> u32 {
        ctr.create_proposal(
            crate::ProposalType::SetupPackage,
            START + 1,
            START + 10,
            100,
            String::from("ref_link.io"),
            2,
            1,
            setup_package_candidates(),
            2,
        )
    }

    fn mk_human_sbt(sbt: TokenId) -> HumanSBTs {
        vec![(human_issuer(), vec![sbt])]
    }

    fn mk_human_sbts(sbt: Vec<TokenId>) -> HumanSBTs {
        vec![(human_issuer(), sbt)]
    }

    fn mk_nohuman_sbt(sbt: TokenId) -> HumanSBTs {
        vec![(human_issuer(), vec![sbt]), (admin(), vec![sbt])]
    }

    fn alice_voting_context(ctx: &mut VMContext, ctr: &mut Contract) {
        ctx.predecessor_account_id = alice();
        ctx.attached_deposit = ACCEPT_POLICY_COST;
        testing_env!(ctx.clone());
        ctr.accept_fair_voting_policy(policy1());

        bond_amount_call(ctx, ctr, alice(), ALICE_SBT);

        ctx.attached_deposit = 0;
        ctx.block_timestamp = (START + 2) * MSECOND;
        ctx.prepaid_gas = VOTE_GAS;
        testing_env!(ctx.clone());
    }

    fn setup(predecessor: &AccountId) -> (VMContext, Contract) {
        let mut ctx = VMContextBuilder::new()
            .predecessor_account_id(admin())
            .block_timestamp(START * MSECOND)
            .is_view(false)
            .build();
        testing_env!(ctx.clone());
        let ctr = Contract::new(admin(), sbt_registry(), policy1(), 1);
        ctx.predecessor_account_id = predecessor.clone();
        testing_env!(ctx.clone());
        (ctx, ctr)
    }

    #[test]
    fn assert_admin() {
        let (_, ctr) = setup(&admin());
        ctr.assert_admin();
    }

    #[test]
    #[should_panic(expected = "not an admin")]
    fn assert_admin_fail() {
        let (_, ctr) = setup(&alice());
        ctr.assert_admin();
    }

    #[test]
    #[should_panic(expected = "proposal start must be in the future")]
    fn create_proposal_wrong_start_time() {
        let (_, mut ctr) = setup(&admin());
        ctr.create_proposal(
            crate::ProposalType::HouseOfMerit,
            START - 1,
            START + 100,
            100,
            String::from("ref_link.io"),
            2,
            2,
            vec![candidate(1)],
            2,
        );
    }

    #[test]
    #[should_panic(expected = "proposal start must be before end")]
    fn create_proposal_end_before_start() {
        let (_, mut ctr) = setup(&admin());

        ctr.create_proposal(
            crate::ProposalType::HouseOfMerit,
            START + 10,
            START,
            100,
            String::from("ref_link.io"),
            2,
            2,
            vec![candidate(1)],
            2,
        );
    }

    #[test]
    #[should_panic(expected = "ref_link length must be between 6 and 120 bytes")]
    fn create_proposal_wrong_ref_link_length() {
        let (_, mut ctr) = setup(&admin());

        ctr.create_proposal(
            crate::ProposalType::HouseOfMerit,
            START + 1,
            START + 10,
            100,
            String::from("short"),
            2,
            1,
            vec![candidate(1)],
            2,
        );
    }

    #[test]
    #[should_panic(expected = "duplicated candidates")]
    fn create_proposal_duplicated_candidates() {
        let (_, mut ctr) = setup(&admin());

        ctr.create_proposal(
            crate::ProposalType::HouseOfMerit,
            START + 1,
            START + 10,
            100,
            String::from("ref_link.io"),
            2,
            2,
            vec![candidate(1), candidate(1)],
            2,
        );
    }

    #[test]
    #[should_panic(expected = "require 0 < seats <= candidates.length")]
    fn create_proposal_zero_seats() {
        let (_, mut ctr) = setup(&admin());
        ctr.create_proposal(
            crate::ProposalType::HouseOfMerit,
            START + 1,
            START + 10,
            100,
            String::from("ref_link.io"),
            2,
            0,
            vec![candidate(1), candidate(1)],
            1,
        );
    }

    #[test]
    #[should_panic(expected = "require 0 < seats <= candidates.length")]
    fn create_proposal_not_enough_candidates() {
        let (_, mut ctr) = setup(&admin());
        ctr.create_proposal(
            crate::ProposalType::HouseOfMerit,
            START + 1,
            START + 10,
            100,
            String::from("ref_link.io"),
            2,
            3,
            vec![candidate(1), candidate(1)],
            1,
        );
    }

    #[test]
    #[should_panic(expected = "SetupPackage seats must equal 1")]
    fn create_proposal_setup_package_wrong_seats() {
        let (_, mut ctr) = setup(&admin());
        ctr.create_proposal(
            crate::ProposalType::SetupPackage,
            START + 1,
            START + 10,
            100,
            String::from("ref_link.io"),
            2,
            2,
            setup_package_candidates(),
            2,
        );
    }

    #[test]
    #[should_panic(expected = "SetupPackage candidates must be ['yes', 'no', 'abstain']")]
    fn create_proposal_setup_package_wrong_candidates() {
        let (_, mut ctr) = setup(&admin());
        ctr.create_proposal(
            crate::ProposalType::SetupPackage,
            START + 1,
            START + 10,
            100,
            String::from("ref_link.io"),
            2,
            1,
            setup_package_candidates()[..=1].to_vec(),
            2,
        );
    }

    #[test]
    #[should_panic(expected = "SetupPackage candidates must be ['yes', 'no', 'abstain']")]
    fn create_proposal_setup_package_wrong_candidates2() {
        let (_, mut ctr) = setup(&admin());
        ctr.create_proposal(
            crate::ProposalType::SetupPackage,
            START + 1,
            START + 10,
            100,
            String::from("ref_link.io"),
            2,
            1,
            vec![candidate(1), candidate(2), candidate(3)],
            2,
        );
    }

    #[test]
    #[should_panic(expected = "SetupPackage candidates must be ['yes', 'no', 'abstain']")]
    fn create_proposal_setup_package_wrong_candidates3() {
        let (_, mut ctr) = setup(&admin());
        let mut cs = setup_package_candidates();
        cs.push("no2".to_string().try_into().unwrap());
        ctr.create_proposal(
            crate::ProposalType::SetupPackage,
            START + 1,
            START + 10,
            100,
            String::from("ref_link.io"),
            2,
            1,
            cs,
            2,
        );
    }

    #[test]
    #[should_panic(expected = "SetupPackage candidates must be ['yes', 'no', 'abstain']")]
    fn create_proposal_setup_package_wrong_candidates_order() {
        let (_, mut ctr) = setup(&admin());
        let mut cs = setup_package_candidates();
        let c = cs[0].clone();
        cs[0] = cs[1].clone();
        cs[1] = c;
        ctr.create_proposal(
            crate::ProposalType::SetupPackage,
            START + 1,
            START + 10,
            100,
            String::from("ref_link.io"),
            2,
            1,
            cs,
            2,
        );
    }

    #[test]
    fn create_proposal() {
        let (_, mut ctr) = setup(&admin());

        assert_eq!(ctr.prop_counter, 0);
        let prop_id = mk_proposal(&mut ctr);
        assert_eq!(ctr.prop_counter, 1);
        assert!(ctr.proposals.contains_key(&prop_id));

        let prop_id = mk_proposal(&mut ctr);
        assert_eq!(prop_id, 2);
        assert_eq!(ctr.prop_counter, 2);
        assert!(ctr.proposals.contains_key(&prop_id));

        let prop_id = mk_proposal_setup_package(&mut ctr);
        assert_eq!(prop_id, 3);
        assert_eq!(ctr.prop_counter, 3);
        assert!(ctr.proposals.contains_key(&prop_id));

        let proposals = ctr.proposals();
        assert_eq!(proposals.len(), 3);
        assert_eq!(proposals[0].id, 1);
        assert_eq!(proposals[1].id, 2);
        assert_eq!(proposals[2].id, 3);
    }

    #[test]
    fn vote_on_verified() {
        let (mut ctx, mut ctr) = setup(&admin());

        let prop_id = mk_proposal(&mut ctr);
        let prop_sp = mk_proposal_setup_package(&mut ctr);
        let vote = vec![candidate(1)];
        ctx.block_timestamp = (START + 2) * MSECOND;
        ctx.attached_deposit = BOND_AMOUNT;
        ctx.predecessor_account_id = sbt_registry();
        testing_env!(ctx.clone());
        ctr.bond(alice(), mk_human_sbt(1), Value::String("".to_string()));

        // check initial state
        let p = ctr._proposal(prop_id);
        assert_eq!(p.voters_num, 0, "voters num should be zero");
        assert_eq!(p.result, vec![0, 0, 0],);

        // successful vote
        match ctr.on_vote_verified(
            mk_human_sbt(1),
            Some(AccountFlag::Verified),
            prop_id,
            alice(),
            vote.clone(),
        ) {
            Ok(_) => (),
            x => panic!("expected OK, got: {:?}", x),
        };
        let p = ctr._proposal(prop_id);
        assert!(p.voters.contains_key(&1));
        assert_eq!(p.voters_num, 1, "voters num should increment");
        assert_eq!(p.result, vec![1, 0, 0], "vote should be counted");
        assert!(p.user_sbt.contains_key(&alice()));

        // attempt double vote
        match ctr.on_vote_verified(
            mk_human_sbt(1),
            Some(AccountFlag::Verified),
            prop_id,
            alice(),
            vote.clone(),
        ) {
            Err(VoteError::DoubleVote(1)) => (),
            x => panic!("expected DoubleVote(1), got: {:?}", x),
        };
        assert_eq!(p.voters_num, 1, "voters num should not increment");
        assert_eq!(p.result, vec![1, 0, 0], "vote result should not change");

        //set sbt=4 and attempt double vote
        ctr._proposal(prop_id).voters.insert(&4, &vec![1]);
        ctr.bond(alice(), mk_human_sbt(4), Value::String("".to_string()));
        match ctr.on_vote_verified(
            mk_human_sbt(4),
            Some(AccountFlag::Verified),
            prop_id,
            alice(),
            vote.clone(),
        ) {
            Err(VoteError::DoubleVote(4)) => (),
            x => panic!("expected DoubleVote(4), got: {:?}", x),
        };
        assert_eq!(p.result, vec![1, 0, 0], "vote result should not change");

        // attempt to double vote with few tokens
        match ctr.on_vote_verified(
            mk_human_sbts(vec![4]),
            Some(AccountFlag::Verified),
            prop_id,
            alice(),
            vote.clone(),
        ) {
            Err(VoteError::DoubleVote(4)) => (),
            x => panic!("expected DoubleVote(4), got: {:?}", x),
        };
        assert_eq!(p.result, vec![1, 0, 0], "vote result should not change");

        // not a human
        match ctr.on_vote_verified(
            mk_nohuman_sbt(3),
            Some(AccountFlag::Verified),
            prop_id,
            alice(),
            vote.clone(),
        ) {
            Err(VoteError::NoSBTs) => (),
            x => panic!("expected WrongIssuer, got: {:?}", x),
        };
        match ctr.on_vote_verified(
            vec![],
            Some(AccountFlag::Verified),
            prop_id,
            alice(),
            vote.clone(),
        ) {
            Err(VoteError::NoSBTs) => (),
            x => panic!("expected WrongIssuer, got: {:?}", x),
        };
        match ctr.on_vote_verified(
            vec![(human_issuer(), vec![])],
            Some(AccountFlag::Verified),
            prop_id,
            alice(),
            vote,
        ) {
            Err(VoteError::NoSBTs) => (),
            x => panic!("expected NoSBTs, got: {:?}", x),
        };
        assert_eq!(p.voters_num, 1, "voters num should not increment");
        assert_eq!(p.result, vec![1, 0, 0], "vote result should not change");

        //
        // Create more successful votes

        // bob, tokenID=20: successful vote with single selection
        ctr.bond(bob(), mk_human_sbt(20), Value::String("".to_string()));
        ctr.bond(charlie(), mk_human_sbt(22), Value::String("".to_string()));
        ctx.predecessor_account_id = alice();
        testing_env!(ctx.clone());

        match ctr.on_vote_verified(
            mk_human_sbt(20),
            Some(AccountFlag::Verified),
            prop_id,
            bob(),
            vec![candidate(3)],
        ) {
            Ok(_) => (),
            x => panic!("expected OK, got: {:?}", x),
        };
        let p = ctr._proposal(prop_id);
        assert!(p.voters.contains_key(&20), "token id should be recorded");
        assert_eq!(p.voters_num, 2, "voters num should  increment");
        assert_eq!(p.result, vec![1, 0, 1], "vote should be counted");
        assert!(
            p.user_sbt.contains_key(&bob()),
            "user and its sbt should be recorded"
        );

        // charlie, tokenID=22: vote with 2 selections
        ctx.predecessor_account_id = bob();
        testing_env!(ctx);

        // candidates are put in non alphabetical order.
        match ctr.on_vote_verified(
            mk_human_sbt(22),
            Some(AccountFlag::Verified),
            prop_id,
            charlie(),
            vec![candidate(3), candidate(2)],
        ) {
            Ok(_) => (),
            x => panic!("expected OK, got: {:?}", x),
        };
        let p = ctr._proposal(prop_id);
        assert!(p.voters.contains_key(&22), "token id should be recorded");
        assert_eq!(p.voters_num, 3, "voters num should  increment");
        assert_eq!(p.result, vec![1, 1, 2], "vote should be counted");
        assert!(
            p.user_sbt.contains_key(&charlie()),
            "user and its sbt should be recorded"
        );

        // SetupPackage vote, again with charlie
        match ctr.on_vote_verified(
            mk_human_sbt(22),
            Some(AccountFlag::Verified),
            prop_sp,
            charlie(),
            setup_package_candidates()[1..=1].to_vec(),
        ) {
            Ok(_) => (),
            x => panic!("expected OK, got: {:?}", x),
        };
        let p = ctr._proposal(prop_sp);
        assert!(p.voters.contains_key(&22), "token id should be recorded");
        assert_eq!(p.voters_num, 1, "voters num should  increment");
        assert_eq!(p.result, vec![0, 1, 0], "vote should be counted");
    }

    #[test]
    #[should_panic(expected = "requires 1000000000000000000000 yocto deposit for storage fees")]
    fn accepted_policy_deposit() {
        let (mut ctx, mut ctr) = setup(&admin());

        ctx.attached_deposit = ACCEPT_POLICY_COST / 2;
        testing_env!(ctx);

        ctr.accept_fair_voting_policy(policy1());
    }

    #[test]
    fn accepted_policy_deposit_ok() {
        let (mut ctx, mut ctr) = setup(&admin());

        let mut res = ctr.accepted_policy(admin());
        assert!(res.is_none());

        ctx.attached_deposit = ACCEPT_POLICY_COST;
        testing_env!(ctx);
        ctr.accept_fair_voting_policy(policy1());
        // should be able to accept more then once
        ctr.accept_fair_voting_policy(policy1());

        res = ctr.accepted_policy(admin());
        assert!(res.is_some());
        assert_eq!(res.unwrap(), policy1());
    }

    #[test]
    #[should_panic(expected = "can only vote between proposal start and end time")]
    fn vote_wrong_time() {
        let (_, mut ctr) = setup(&admin());

        let prop_id = mk_proposal(&mut ctr);
        let vote: Vote = vec![candidate(1)];
        ctr.vote(prop_id, vote);
    }

    #[test]
    #[should_panic(expected = "not enough gas, min: Gas(110000000000000)")]
    fn vote_wrong_gas() {
        let (mut ctx, mut ctr) = setup(&admin());

        let prop_id = mk_proposal(&mut ctr);
        ctx.block_timestamp = (START + 2) * MSECOND;
        ctx.prepaid_gas = Gas(10 * Gas::ONE_TERA.0);
        testing_env!(ctx);

        ctr.vote(prop_id, vec![candidate(1)]);
    }

    #[test]
    #[should_panic(
        expected = "user didn't accept the voting policy, or the accepted voting policy doesn't match the required one"
    )]
    fn vote_not_accepted_policy() {
        let (mut ctx, mut ctr) = setup(&admin());

        let prop_id = mk_proposal(&mut ctr);
        ctx.block_timestamp = (START + 2) * MSECOND;
        ctx.prepaid_gas = VOTE_GAS;
        testing_env!(ctx);

        ctr.vote(prop_id, vec![candidate(1)]);
    }

    #[test]
    #[should_panic(
        expected = "user didn't accept the voting policy, or the accepted voting policy doesn't match the required one"
    )]
    fn vote_wrong_accepted_policy() {
        let (mut ctx, mut ctr) = setup(&admin());

        ctx.attached_deposit = ACCEPT_POLICY_COST;
        testing_env!(ctx.clone());
        ctr.accept_fair_voting_policy(policy2());

        let prop_id = mk_proposal(&mut ctr);
        ctx.attached_deposit = 0;
        ctx.block_timestamp = (START + 2) * MSECOND;
        ctx.prepaid_gas = VOTE_GAS;
        testing_env!(ctx);

        ctr.vote(prop_id, vec![candidate(1)]);
    }

    #[test]
    fn proposal_status_query() {
        let (mut ctx, mut ctr) = setup(&admin());

        let prop_id = mk_proposal(&mut ctr);
        let mut res = ctr.proposal_status(prop_id);
        assert_eq!(res, Some(ProposalStatus::NOT_STARTED));

        ctx.block_timestamp = (START + 2) * MSECOND;
        testing_env!(ctx.clone());

        res = ctr.proposal_status(prop_id);
        assert_eq!(res, Some(ProposalStatus::ONGOING));

        ctx.block_timestamp = (START + 11) * MSECOND;
        testing_env!(ctx.clone());

        res = ctr.proposal_status(prop_id);
        assert_eq!(res, Some(ProposalStatus::COOLDOWN));

        ctx.block_timestamp = (START + 111) * MSECOND;
        testing_env!(ctx);

        res = ctr.proposal_status(prop_id);
        assert_eq!(res, Some(ProposalStatus::ENDED));
    }

    #[test]
    #[should_panic(expected = "double vote for the same option")]
    fn vote_double_vote_same_candidate() {
        let (mut ctx, mut ctr) = setup(&admin());

        let prop_id = mk_proposal(&mut ctr);
        alice_voting_context(&mut ctx, &mut ctr);
        ctr.vote(prop_id, vec![candidate(1), candidate(1)]);
    }

    #[test]
    #[should_panic(expected = "vote for unknown option")]
    fn vote_unknown_candidate() {
        let (mut ctx, mut ctr) = setup(&admin());

        let prop_id = mk_proposal(&mut ctr);
        alice_voting_context(&mut ctx, &mut ctr);
        ctr.vote(prop_id, vec![bob()]);
    }

    #[test]
    #[should_panic(expected = "max vote is 2 seats")]
    fn vote_too_many_selections() {
        let (mut ctx, mut ctr) = setup(&admin());

        let prop_id = mk_proposal(&mut ctr);
        alice_voting_context(&mut ctx, &mut ctr);
        ctr.vote(prop_id, vec![candidate(1), candidate(2), candidate(3)]);
    }

    #[test]
    fn vote_empty_vote() {
        let (mut ctx, mut ctr) = setup(&admin());

        let prop_id = mk_proposal(&mut ctr);
        alice_voting_context(&mut ctx, &mut ctr);
        // should not panic
        ctr.vote(prop_id, vec![]);
        // note: we can only check vote result and state change through an integration test.
    }

    #[test]
    #[should_panic(expected = "setup package vote must be non empty")]
    fn vote_empty_vote_setup_package() {
        let (mut ctx, mut ctr) = setup(&admin());

        let prop_id = mk_proposal_setup_package(&mut ctr);
        alice_voting_context(&mut ctx, &mut ctr);
        ctr.vote(prop_id, vec![]);
    }

    #[test]
    #[should_panic(expected = "vote for unknown option")]
    fn vote_wrong_setup_package_vote() {
        let (mut ctx, mut ctr) = setup(&admin());

        let prop_id = mk_proposal_setup_package(&mut ctr);
        alice_voting_context(&mut ctx, &mut ctr);
        ctr.vote(prop_id, vec![candidate(1)]);
    }

    #[test]
    fn vote_valid() {
        let (mut ctx, mut ctr) = setup(&admin());

        let prop_sp = mk_proposal_setup_package(&mut ctr);
        let prop_hom1 = mk_proposal(&mut ctr);
        let prop_hom2 = mk_proposal(&mut ctr);
        alice_voting_context(&mut ctx, &mut ctr);

        ctr.vote(prop_sp, setup_package_candidates()[0..=0].to_vec());
        ctr.vote(prop_hom1, vec![]);
        // need to setup new context, otherwise we have a gas error
        alice_voting_context(&mut ctx, &mut ctr);
        ctr.vote(prop_hom2, vec![candidate(2), candidate(1)]);
    }

    #[test]
    #[should_panic(expected = "not an admin")]
    fn admin_revoke_vote_not_admin() {
        let (_, mut ctr) = setup(&alice());
        let prop_id = mk_proposal(&mut ctr);
        let res = ctr.admin_revoke_vote(prop_id, 1);
        // this will never be checked since the method is panicing not returning an error
        assert!(res.is_err());
    }

    #[test]
    fn admin_revoke_vote_no_votes() {
        let (mut ctx, mut ctr) = setup(&admin());
        let prop_id = mk_proposal(&mut ctr);
        ctx.block_timestamp = (START + 100) * MSECOND;
        testing_env!(ctx);
        match ctr.admin_revoke_vote(prop_id, 1) {
            Err(RevokeVoteError::NotVoted) => (),
            x => panic!("expected NotVoted, got: {:?}", x),
        }
        assert!(test_utils::get_logs().is_empty());
    }

    #[test]
    #[should_panic(expected = "proposal not found")]
    fn admin_revoke_vote_no_proposal() {
        let (_, mut ctr) = setup(&admin());
        let prop_id = 2;
        match ctr.admin_revoke_vote(prop_id, 1) {
            x => panic!("{:?}", x),
        }
    }

    #[test]
    fn user_votes() {
        let (mut ctx, mut ctr) = setup(&admin());
        let prop_id_1 = mk_proposal(&mut ctr);
        mk_proposal(&mut ctr);
        let prop_id_3 = mk_proposal(&mut ctr);
        ctx.block_timestamp = (START + 2) * MSECOND;
        ctx.attached_deposit = BOND_AMOUNT;
        ctx.predecessor_account_id = sbt_registry();
        testing_env!(ctx);
        ctr.bond(admin(), mk_human_sbt(1), Value::String("".to_string()));

        // vote on proposal 1
        match ctr.on_vote_verified(
            mk_human_sbt(1),
            Some(AccountFlag::Verified),
            prop_id_1,
            alice(),
            vec![candidate(3), candidate(2)],
        ) {
            Ok(_) => (),
            x => panic!("expected OK, got: {:?}", x),
        };
        let res = ctr.user_votes(alice());
        assert_eq!(res, vec![Some(vec![2, 1]), None, None]);

        // vote on proposal 3
        match ctr.on_vote_verified(
            mk_human_sbt(1),
            Some(AccountFlag::Verified),
            prop_id_3,
            alice(),
            vec![candidate(2)],
        ) {
            Ok(_) => (),
            x => panic!("expected OK, got: {:?}", x),
        };
        let res = ctr.user_votes(alice());
        assert_eq!(res, vec![Some(vec![2, 1]), None, Some(vec![1])]);

        assert_eq!(ctr.user_votes(bob()), vec![None, None, None]); // bob did not vote yet
    }

    #[test]
    fn user_sbt_map_prefix() {
        let (mut ctx, mut ctr) = setup(&admin());
        let prop_id_1 = mk_proposal(&mut ctr);
        let prop_id_2 = mk_proposal(&mut ctr);

        ctx.block_timestamp = (START + 2) * MSECOND;
        ctx.attached_deposit = BOND_AMOUNT;
        ctx.predecessor_account_id = sbt_registry();
        testing_env!(ctx);
        ctr.bond(alice(), mk_human_sbt(1), Value::String("".to_string()));

        match ctr.on_vote_verified(
            mk_human_sbt(1),
            Some(AccountFlag::Verified),
            prop_id_1,
            alice(),
            vec![candidate(3), candidate(2)],
        ) {
            Ok(_) => (),
            x => panic!("expected OK, got: {:?}", x),
        };
        let p1 = ctr._proposal(prop_id_1);
        assert!(p1.user_sbt.get(&alice()).is_some());

        let p2 = ctr._proposal(prop_id_2);
        assert!(p2.user_sbt.get(&alice()).is_none());
    }

    #[test]
    fn admin_revoke_vote() {
        let (mut ctx, mut ctr) = setup(&admin());

        let prop_id = mk_proposal(&mut ctr);
        let vote = vec![candidate(1)];
        ctx.block_timestamp = (START + 2) * MSECOND;
        bond_amount_call(&mut ctx, &mut ctr, alice(), 1);

        // successful vote
        match ctr.on_vote_verified(
            mk_human_sbt(1),
            Some(AccountFlag::Verified),
            prop_id,
            alice(),
            vote,
        ) {
            Ok(_) => (),
            x => panic!("expected OK, got: {:?}", x),
        };
        let p = ctr._proposal(1);
        assert_eq!(p.voters_num, 1);
        assert_eq!(p.result, vec![1, 0, 0]);

        // Before revoke bond should be present
        assert_eq!(ctr.bonded_amounts.get(&1), Some(BOND_AMOUNT));

        // revoke vote
        match ctr.admin_revoke_vote(prop_id, 1) {
            Ok(_) => (),
            x => panic!("expected OK, got: {:?}", x),
        }

        // Bond amount should be slashed
        assert_eq!(ctr.bonded_amounts.get(&1), None);
        assert_eq!(ctr.total_slashed, BOND_AMOUNT);

        let p = ctr._proposal(1);
        assert_eq!(p.voters_num, 0, "vote should be revoked");
        assert_eq!(p.result, vec![0, 0, 0], "vote should be revoked");

        let expected_event = r#"EVENT_JSON:{"standard":"ndc-elections","version":"1.0.0","event":"revoke_vote","data":{"prop_id":1}}"#;
        assert!(test_utils::get_logs().len() == 2);
        assert_eq!(test_utils::get_logs()[1], expected_event);
    }

    #[test]
    fn has_voted_on_all_proposals() {
        let (mut ctx, mut ctr) = setup(&admin());
        let prop1 = mk_proposal(&mut ctr);
        let prop2 = mk_proposal(&mut ctr);
        let prop3 = mk_proposal(&mut ctr);
        let prop4 = mk_proposal(&mut ctr);
        ctx.block_timestamp = (START + 2) * MSECOND;
        ctx.attached_deposit = BOND_AMOUNT;
        ctx.predecessor_account_id = sbt_registry();
        testing_env!(ctx);
        ctr.bond(admin(), mk_human_sbt(1), Value::String("".to_string()));

        // first vote (voting not yet completed)
        let mut prop_id = prop1;
        match ctr.on_vote_verified(
            mk_human_sbt(1),
            Some(AccountFlag::Verified),
            prop_id,
            alice(),
            vec![candidate(3), candidate(2)],
        ) {
            Ok(_) => (),
            x => panic!("expected OK, got: {:?}", x),
        };
        assert!(!ctr.has_voted_on_all_proposals(alice()));

        // second vote (voting not yet completed)
        prop_id = prop2;
        match ctr.on_vote_verified(
            mk_human_sbt(1),
            Some(AccountFlag::Verified),
            prop_id,
            alice(),
            vec![candidate(3), candidate(2)],
        ) {
            Ok(_) => (),
            x => panic!("expected OK, got: {:?}", x),
        };
        assert!(!ctr.has_voted_on_all_proposals(alice()));

        // third vote (voting not yet completed)
        prop_id = prop3;
        match ctr.on_vote_verified(
            mk_human_sbt(1),
            Some(AccountFlag::Verified),
            prop_id,
            alice(),
            vec![candidate(3), candidate(2)],
        ) {
            Ok(_) => (),
            x => panic!("expected OK, got: {:?}", x),
        };
        assert!(!ctr.has_voted_on_all_proposals(alice()));

        // fourth vote (voting completed)
        prop_id = prop4;
        match ctr.on_vote_verified(
            mk_human_sbt(1),
            Some(AccountFlag::Verified),
            prop_id,
            alice(),
            vec![candidate(3), candidate(2)],
        ) {
            Ok(_) => (),
            x => panic!("expected OK, got: {:?}", x),
        };
        assert!(ctr.has_voted_on_all_proposals(alice()));
    }

    #[test]
    fn bond_amount() {
        let (mut ctx, mut ctr) = setup(&alice());

        ctx.predecessor_account_id = sbt_registry();
        ctx.attached_deposit = BOND_AMOUNT;
        testing_env!(ctx);

        ctr.bond(alice(), mk_human_sbt(2), Value::String("".to_string()));
        assert_eq!(ctr.bonded_amounts.get(&2), Some(BOND_AMOUNT));
    }

    #[test]
    #[should_panic(expected = "Err(NoBond)")]
    fn vote_without_bond_amount() {
        let (mut ctx, mut ctr) = setup(&admin());
        let prop_id_1 = mk_proposal(&mut ctr);
        ctx.block_timestamp = (START + 2) * MSECOND;
        testing_env!(ctx);

        match ctr.on_vote_verified(
            mk_human_sbt(1),
            Some(AccountFlag::Verified),
            prop_id_1,
            alice(),
            vec![candidate(3), candidate(2)],
        ) {
            Ok(_) => (),
            x => panic!("expected OK, got: {:?}", x),
        };
    }

    #[test]
    fn vote_unbond_full_flow() -> Result<(), VoteError> {
        let (mut ctx, mut ctr) = setup(&admin());

        let prop1 = mk_proposal(&mut ctr);
        let prop_sp = mk_proposal_setup_package(&mut ctr);
        let vote_sp = setup_package_candidates()[0..=0].to_vec(); // abstain
        let vote1 = vec![candidate(3), candidate(1)];

        alice_voting_context(&mut ctx, &mut ctr);
        assert_eq!(ctr.bonded_amounts.get(&1), Some(BOND_AMOUNT));

        // cast a vote and call on_vote_verified callbacks.
        ctr.vote(prop_sp, vote_sp.clone());
        ctr.vote(prop1, vote1.clone());
        let iah_proof = vec![(alice(), vec![ALICE_SBT])];
        let flag = Some(AccountFlag::Verified);
        ctr.on_vote_verified(iah_proof.clone(), flag.clone(), prop1, alice(), vote1)?;
        ctr.on_vote_verified(iah_proof.clone(), flag, prop_sp, alice(), vote_sp)?;

        ctx.block_timestamp = ctr.finish_time * 1000000000; // in nano
        ctx.predecessor_account_id = sbt_registry();
        testing_env!(ctx.clone());

        assert_eq!(
            ctr.user_votes(alice()),
            vec![Some(vec![2, 0]), Some(vec![2])] // votes are alphabetically, yes==2
        );

        ctr.unbond(alice(), mk_human_sbt(1), Value::String("".to_string()));
        // Verify cleanup
        assert_eq!(ctr.bonded_amounts.get(&1), None);
<<<<<<< HEAD
        assert_eq!(ctr.accepted_policy.get(&alice()), None);

        for i in 1..=ctr.prop_counter {
            let proposal = ctr.proposals.get(&i);
            if let Some(prop) = proposal {
                assert_eq!(prop.user_sbt.get(&alice()), None);
                assert_eq!(prop.voters.get(&1), None);
            }
        }
=======
        assert_eq!(ctr.user_votes(alice()), vec![None, None]);

        Ok(())
>>>>>>> c8ebf2be
    }

    #[test]
    fn revoke_vote() {
        let (mut ctx, mut ctr) = setup(&admin());

        let prop_id = mk_proposal(&mut ctr);
        let vote = vec![candidate(1)];
        ctx.block_timestamp = (START + 2) * MSECOND;
        testing_env!(ctx.clone());

        bond_amount_call(&mut ctx, &mut ctr, admin(), 1);

        // successful vote
        match ctr.on_vote_verified(
            mk_human_sbt(1),
            Some(AccountFlag::Verified),
            prop_id,
            alice(),
            vote,
        ) {
            Ok(_) => (),
            x => panic!("expected OK, got: {:?}", x),
        };
        let p = ctr._proposal(1);
        assert_eq!(p.voters_num, 1);
        assert_eq!(p.result, vec![1, 0, 0]);

        // change predecessor non-admin account
        ctx.predecessor_account_id = bob();
        testing_env!(ctx.clone());

        // revoke vote (not blacklisted)
        match ctr.on_revoke_verified(AccountFlag::Verified, prop_id, alice()) {
            Err(RevokeVoteError::NotBlacklisted) => (),
            x => panic!("expected NotBlacklisted, got: {:?}", x),
        }

        // revoke vote
        match ctr.on_revoke_verified(AccountFlag::Blacklisted, prop_id, alice()) {
            Ok(_) => (),
            x => panic!("expected OK, got: {:?}", x),
        }
        let p = ctr._proposal(1);
        assert_eq!(p.voters_num, 0, "vote should be revoked");
        assert_eq!(p.result, vec![0, 0, 0], "vote should be revoked");

        let expected_event = r#"EVENT_JSON:{"standard":"ndc-elections","version":"1.0.0","event":"revoke_vote","data":{"prop_id":1}}"#;
        assert!(test_utils::get_logs().len() == 1);
        assert_eq!(test_utils::get_logs()[0], expected_event);
    }

    #[test]
    fn revoke_vote_no_votes() {
        let (mut ctx, mut ctr) = setup(&admin());
        let prop_id = mk_proposal(&mut ctr);
        ctx.block_timestamp = (START + 100) * MSECOND;
        ctx.predecessor_account_id = bob();
        testing_env!(ctx);
        match ctr.on_revoke_verified(AccountFlag::Blacklisted, prop_id, alice()) {
            Err(RevokeVoteError::NotVoted) => (),
            x => panic!("expected NotVoted, got: {:?}", x),
        }
        assert!(test_utils::get_logs().is_empty());
    }

    #[test]
    #[should_panic(expected = "proposal not found")]
    fn revoke_vote_no_proposal() {
        let (_, mut ctr) = setup(&bob());
        let prop_id = 2;
        match ctr.on_revoke_verified(AccountFlag::Blacklisted, prop_id, alice()) {
            x => panic!("{:?}", x),
        }
    }

    #[test]
    fn winners_by_house() {
        let (mut ctx, mut ctr) = setup(&admin());
        let prop_id = mock_proposal_and_votes(&mut ctx, &mut ctr);

        // elections not over yet
        let res = ctr.winners_by_house(prop_id);
        assert_eq!(res, vec![]);

        // voting over but cooldown not yet
        ctx.block_timestamp = (START + 11) * MSECOND;
        testing_env!(ctx.clone());
        let res = ctr.winners_by_house(prop_id);
        assert_eq!(res, vec![]);

        // candiate    | votes
        // -------------------
        // candiate(1) | 5
        // candiate(2) | 10
        // candiate(3) | 15
        // candiate(4) | 10
        // candiate(5) | 5

        // min_candidate_support = 6
        // seats = 5
        // the method should return only the candiadtes that reach min_candidate support
        // thats why we have only 3 winners rather than 5
        ctx.block_timestamp = (START + 111) * MSECOND; // past cooldown
        testing_env!(ctx.clone());
        let res = ctr.winners_by_house(prop_id);
        assert_eq!(res, vec![candidate(3), candidate(2), candidate(4)]);
    }
}<|MERGE_RESOLUTION|>--- conflicted
+++ resolved
@@ -1506,21 +1506,9 @@
         ctr.unbond(alice(), mk_human_sbt(1), Value::String("".to_string()));
         // Verify cleanup
         assert_eq!(ctr.bonded_amounts.get(&1), None);
-<<<<<<< HEAD
-        assert_eq!(ctr.accepted_policy.get(&alice()), None);
-
-        for i in 1..=ctr.prop_counter {
-            let proposal = ctr.proposals.get(&i);
-            if let Some(prop) = proposal {
-                assert_eq!(prop.user_sbt.get(&alice()), None);
-                assert_eq!(prop.voters.get(&1), None);
-            }
-        }
-=======
         assert_eq!(ctr.user_votes(alice()), vec![None, None]);
 
         Ok(())
->>>>>>> c8ebf2be
     }
 
     #[test]
