--- conflicted
+++ resolved
@@ -8,13 +8,8 @@
 /// 1ms in nano seconds
 //extern crate elections;
 use elections::{
-<<<<<<< HEAD
-    proposal::{ProposalType, VOTE_COST},
+    proposal::{ProposalType},
     ProposalView, TokenMetadata, ACCEPT_POLICY_COST, BOND_AMOUNT, MILI_NEAR, MINT_COST,
-=======
-    proposal::ProposalType, ProposalView, TokenMetadata, ACCEPT_POLICY_COST, BOND_AMOUNT,
-    MILI_NEAR, MINT_COST,
->>>>>>> c8ebf2be
 };
 
 /// 1ms in seconds
@@ -350,10 +345,6 @@
     assert!(res1.is_success(), "{:?}", res1);
 
     let balance_after = alice.view_account().await?;
-<<<<<<< HEAD
-    // verify transfer is properly done, voters gets back BOND_AMOUNT - some fees(for above transaction) - mint cost
-    assert!(balance_after.balance - balance_before.balance > BOND_AMOUNT - 10 * MILI_NEAR - MINT_COST);
-=======
     /*
     Make sure you get back your NEAR - Tx fees - Storage
     There is only one proposal, so all storage fees should be returned minus Tx fees and SBT Mint storage
@@ -369,7 +360,6 @@
     );
 
     // TODO: check if the SBT is minted
->>>>>>> c8ebf2be
 
     // verify voter has i_voted sbt
     // verify_i_voted_sbt_tokens_by_owner();
