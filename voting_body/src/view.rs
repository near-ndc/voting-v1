use std::cmp::{max, min};

use itertools::Either;
use near_sdk::serde::Serialize;

use crate::*;

/// This is format of output via JSON for the proposal.
#[derive(Serialize)]
#[cfg_attr(test, derive(PartialEq))]
#[cfg_attr(not(target_arch = "wasm32"), derive(Debug, Clone))]
#[serde(crate = "near_sdk::serde")]
pub struct ProposalOutput {
    /// Id of the proposal.
    pub id: u32,
    #[serde(flatten)]
    pub proposal: Proposal,
}

/// This is format of output via JSON for the config.
#[derive(Serialize)]
#[cfg_attr(test, derive(PartialEq, Debug))]
#[serde(crate = "near_sdk::serde")]
pub struct ConfigOutput {
    pub prop_counter: u32,
    pub pre_vote_bond: U128,
    pub active_queue_bond: U128,
    pub pre_vote_support: u32,
    pub simple_consent: Consent,
    pub super_consent: Consent,
    pub voting_duration: u64,
    pub pre_vote_duration: u64,
    pub accounts: Accounts,
}

#[near_bindgen]
impl Contract {
    /**********
     * QUERIES
     **********/

    /// Returns all proposals from the active queue, which were not marked as a spam. This
    /// includes proposals that are in progress, rejected, approved or failed.
    /// If `from_index == 0` then it will start from the first element (or the last one if
    /// reverse is set to true).
    pub fn get_proposals(
        &self,
        from_index: u32,
        limit: u32,
        reverse: Option<bool>,
    ) -> Vec<ProposalOutput> {
<<<<<<< HEAD
        self._get_proposals(from_index, limit, reverse, false)
    }

    pub fn get_pre_vote_proposals(
        &self,
        from_index: u32,
        limit: u32,
        reverse: Option<bool>,
    ) -> Vec<ProposalOutput> {
        self._get_proposals(from_index, limit, reverse, true)
=======
        let iter = if reverse.unwrap_or(false) {
            let end = if from_index == 0 {
                self.prop_counter
            } else {
                min(from_index, self.prop_counter)
            };
            let start = if end <= limit { 1 } else { end - (limit - 1) };
            Either::Left((start..=end).rev())
        } else {
            let from_index = max(from_index, 1);
            Either::Right(from_index..=min(self.prop_counter, from_index + limit - 1))
        };

        iter.filter_map(|id| {
            self.proposals.get(&id).map(|mut proposal| {
                proposal.recompute_status(self.voting_duration, self.prop_consent(&proposal));
                ProposalOutput { id, proposal }
            })
        })
        .collect()
>>>>>>> 2d8c4441
    }

    /// Get specific proposal.
    pub fn get_proposal(&self, id: u32) -> Option<ProposalOutput> {
        let mut p = self.proposals.get(&id);
        if p.is_none() {
            p = self.pre_vote_proposals.get(&id);
        }
        p.map(|mut proposal| {
            proposal.recompute_status(self.voting_duration, self.prop_consent(&proposal));
            ProposalOutput { id, proposal }
        })
    }

    pub fn number_of_proposals(&self) -> u32 {
        self.prop_counter
    }

    pub fn config(&self) -> ConfigOutput {
        ConfigOutput {
            prop_counter: self.prop_counter,
            pre_vote_bond: U128(self.pre_vote_bond),
            active_queue_bond: U128(self.active_queue_bond),
            pre_vote_support: self.pre_vote_support,
            simple_consent: self.simple_consent.clone(),
            super_consent: self.super_consent.clone(),
            pre_vote_duration: self.pre_vote_duration,
            voting_duration: self.voting_duration,
            accounts: self.accounts.get().unwrap(),
        }
    }

    fn _get_proposals(
        &self,
        from_index: u32,
        limit: u32,
        reverse: Option<bool>,
        pre_vote: bool,
    ) -> Vec<ProposalOutput> {
        let mut results = Vec::new();
        let start;
        let end;

        if reverse.unwrap_or(false) {
            end = if from_index == 0 {
                self.prop_counter
            } else {
                std::cmp::min(from_index, self.prop_counter)
            };
            start = if end <= limit { 1 } else { end - (limit - 1) };

            for id in (start..=end).rev() {
                let proposals = if pre_vote {
                    &self.pre_vote_proposals
                } else {
                    &self.proposals
                };

                if let Some(mut proposal) = proposals.get(&id) {
                    proposal.recompute_status(self.voting_duration);
                    results.push(ProposalOutput { id, proposal });
                }
            }
        } else {
            let from_index = std::cmp::max(from_index, 1);
            end = std::cmp::min(self.prop_counter, from_index + limit - 1);

            for id in from_index..=end {
                let proposals = if pre_vote {
                    &self.pre_vote_proposals
                } else {
                    &self.proposals
                };

                if let Some(mut proposal) = proposals.get(&id) {
                    proposal.recompute_status(self.voting_duration);
                    results.push(ProposalOutput { id, proposal });
                }
            }
        }

        results
    }
}<|MERGE_RESOLUTION|>--- conflicted
+++ resolved
@@ -49,7 +49,6 @@
         limit: u32,
         reverse: Option<bool>,
     ) -> Vec<ProposalOutput> {
-<<<<<<< HEAD
         self._get_proposals(from_index, limit, reverse, false)
     }
 
@@ -60,28 +59,6 @@
         reverse: Option<bool>,
     ) -> Vec<ProposalOutput> {
         self._get_proposals(from_index, limit, reverse, true)
-=======
-        let iter = if reverse.unwrap_or(false) {
-            let end = if from_index == 0 {
-                self.prop_counter
-            } else {
-                min(from_index, self.prop_counter)
-            };
-            let start = if end <= limit { 1 } else { end - (limit - 1) };
-            Either::Left((start..=end).rev())
-        } else {
-            let from_index = max(from_index, 1);
-            Either::Right(from_index..=min(self.prop_counter, from_index + limit - 1))
-        };
-
-        iter.filter_map(|id| {
-            self.proposals.get(&id).map(|mut proposal| {
-                proposal.recompute_status(self.voting_duration, self.prop_consent(&proposal));
-                ProposalOutput { id, proposal }
-            })
-        })
-        .collect()
->>>>>>> 2d8c4441
     }
 
     /// Get specific proposal.
@@ -157,7 +134,7 @@
                 };
 
                 if let Some(mut proposal) = proposals.get(&id) {
-                    proposal.recompute_status(self.voting_duration);
+                    proposal.recompute_status(self.voting_duration, self.prop_consent(&proposal));
                     results.push(ProposalOutput { id, proposal });
                 }
             }
