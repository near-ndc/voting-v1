--- conflicted
+++ resolved
@@ -72,16 +72,10 @@
             pre_vote_duration,
             voting_duration,
             iah_registry,
-<<<<<<< HEAD
-            bond: bond.0,
-            threshold,
-            community_treasury, // TODO, need to add dynamic quorum and threshold
-=======
             pre_vote_bond: pre_vote_bond.0,
             active_queue_bond: active_queue_bond.0,
             threshold, // TODO, need to add dynamic quorum and threshold
             community_treasury,
->>>>>>> 71c3c37f
         }
     }
 
