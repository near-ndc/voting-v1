--- conflicted
+++ resolved
@@ -510,8 +510,10 @@
                 current_vote = &vote3;
             }
 
+            ctr.on_accept_policy_callback(Ok(mk_human_sbt(i as u64)), candidate(i), policy1(), U128(BOND_AMOUNT));
             match ctr.on_vote_verified(
                 mk_human_sbt(i as u64),
+                Ok(Some(AccountFlag::Verified)),
                 prop_id,
                 candidate(i),
                 current_vote.to_vec(),
@@ -1275,7 +1277,6 @@
     }
 
     #[test]
-<<<<<<< HEAD
     fn bond_amount() {
         let (_, mut ctr) = setup(&alice());
 
@@ -1323,7 +1324,9 @@
 
         ctr.on_unbond_callback(Ok(mk_human_sbt(1)), alice());
         assert_eq!(ctr.bonded_amounts.get(&1), None);
-=======
+    }
+
+    #[test]
     fn winners_by_house() {
         let (mut ctx, mut ctr) = setup(&admin());
         let prop_id = mock_proposal_and_votes(&mut ctx, &mut ctr);
@@ -1354,6 +1357,5 @@
         testing_env!(ctx.clone());
         let res = ctr.winners_by_house(prop_id);
         assert_eq!(res, vec![candidate(3), candidate(2), candidate(4)]);
->>>>>>> 684118e6
     }
 }