--- conflicted
+++ resolved
@@ -20,17 +20,17 @@
 
 ## Unreleased
 
-<<<<<<< HEAD
+
 ### Features
 
 - new field in the smart contract `class_metadata`
 - new method `admin_set_class_metadata`
 - new view `class_metadata`
-=======
+
 ## v1.0.6 (2023-10-16)
 
 - increase gas set to I Voted SBT mint call in the `unbond` method.
->>>>>>> cb658df2
+
 
 ## v1.0.5 (2023-10-06)
 
