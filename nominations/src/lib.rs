use near_sdk::borsh::{self, BorshDeserialize, BorshSerialize};
<<<<<<< HEAD
use near_sdk::collections::{LazyOption, LookupMap, UnorderedSet};
=======
use near_sdk::collections::{LazyOption, LookupMap, LookupSet};
>>>>>>> 59a60094
use near_sdk::{env, near_bindgen, require, AccountId, PanicOnDefault, Promise};

mod constants;
mod storage;

pub use crate::constants::*;
use crate::storage::*;

pub mod ext;
pub use crate::ext::*;

#[cfg(test)]
mod integration_tests;

#[near_bindgen]
#[derive(BorshDeserialize, BorshSerialize, PanicOnDefault)]
pub struct Contract {
    pub sbt_registry: AccountId,
    /// IAH issuer account for proof of humanity
    pub iah_issuer: AccountId,
    /// IAH class ID used for Facetech verification
    pub iah_class_id: u64,
    /// map of nominations
    pub nominations: LookupMap<NominationKey, HouseType>,
    /// map of upvotes -> number of received upvotes per nomination
    pub upvotes: UnorderedSet<(NominationKey, AccountId)>,
    pub num_upvotes: LookupMap<AccountId, u64>,
    pub campaigns: LookupMap<u32, Campaign>,
    pub campaign_counter: u32,

    /// used for backend key rotation
    pub admins: LazyOption<Vec<AccountId>>,
}

#[near_bindgen]
impl Contract {
    #[init]
    pub fn new(
        sbt_registry: AccountId,
        iah_issuer: AccountId,
        iah_class_id: u64,
        admins: Vec<AccountId>,
    ) -> Self {
        Self {
            sbt_registry,
            iah_issuer,
            iah_class_id,
            nominations: LookupMap::new(StorageKey::Nominations),
            upvotes: UnorderedSet::new(StorageKey::Upvotes),
            num_upvotes: LookupMap::new(StorageKey::NumUpvotes),
            campaigns: LookupMap::new(StorageKey::Campaigns),
            campaign_counter: 0,
            admins: LazyOption::new(StorageKey::Admins, Some(&admins)),
        }
    }

    /**********
     * QUERIES
     **********/

    /// returns the number of upvotes per nomination. If the nomination has not been upvoted returns 0
    pub fn upvotes_per_nomination(&self, nominee: AccountId) -> u64 {
        self.num_upvotes.get(&nominee).unwrap_or(0)
    }

    /**********
     * TRANSACTIONS
     **********/

    #[payable]
    pub fn add_campaign(
        &mut self,
        name: String,
        link: String,
        start_time: u64,
        end_time: u64,
    ) -> u32 {
        if let Some(admins) = self.admins.get() {
            let caller = env::predecessor_account_id();
            require!(admins.contains(&caller), "not authoirized");
        }
        let storage_start = env::storage_usage();
        require!(
            name.len() <= MAX_CAMPAIGN_LEN && link.len() <= MAX_CAMPAIGN_LEN,
            format!(
                "max name and link length is {} characters",
                MAX_CAMPAIGN_LEN
            )
        );
        let c = Campaign {
            name,
            link,
            start_time,
            end_time,
        };
        self.campaign_counter += 1;
        self.campaigns.insert(&self.campaign_counter, &c);

        let storage_usage = env::storage_usage();
        let required_deposit = (storage_usage - storage_start) as u128 * env::storage_byte_cost();
        require!(
            env::attached_deposit() >= required_deposit,
            format!(
                "not enough NEAR for storage deposit, required: {}",
                required_deposit
            )
        );
        self.campaign_counter
    }

    /// nominate method allows to submit nominatios by verified humans
    /// + Checks if the caller is a verified human
    /// + Check if the caller is a OG member
    /// + Checks if the nomination has been already submitted
    /// + Checks if the user has nominated themselves to a different house before
    /// + Checks if the nomination was submitted during the nomination period
    pub fn self_nominate(
        &mut self,
        campaign: u32,
        house_type: HouseType,
        #[allow(unused_variables)] comment: String,
        #[allow(unused_variables)] external_resource: Option<String>,
    ) -> Promise {
<<<<<<< HEAD
        let nominee = env::predecessor_account_id();
=======
        let nominator = env::predecessor_account_id();
>>>>>>> 59a60094
        let c = self
            .campaigns
            .get(&campaign)
            .expect("campaign ID not found");

        c.assert_active();

        let nomination_key = NominationKey {
            campaign,
            nominee: nominee.clone(),
        };
        require!(
            !self.nominations.contains_key(&nomination_key),
            "User has already nominated themselves to a different house",
        );

        require!(
            env::prepaid_gas() >= GAS_NOMINATE,
            format!("not enough gas, min: {:?}", GAS_NOMINATE)
        );

<<<<<<< HEAD
        // call SBT registry to verify IAH SBT and cast the nomination is callback based on the return from sbt_tokens_by_owner
        // TODO: add check for the sbt og token
=======
        // call SBT registry to verify IAH SBT and cast the nomination in callback based on the return from sbt_tokens_by_owner
>>>>>>> 59a60094
        ext_sbtreg::ext(self.sbt_registry.clone())
            .sbt_tokens_by_owner(
                nominator.clone(),
                Some(self.iah_issuer.clone()),
                Some(self.iah_class_id.clone()),
                Some(1),
                Some(true),
            )
            .then(
                Self::ext(env::current_account_id())
                    .with_static_gas(GAS_VOTE_CALLBACK)
<<<<<<< HEAD
                    .on_nominate_verified(nomination_key, house_type),
            )
    }

    pub fn upvote(
        &mut self,
        campaign: u32,
        candidate: AccountId,
        #[allow(unused_variables)] comment: String,
        #[allow(unused_variables)] external_resource: Option<String>,
    ) -> Promise {
        let upvoter = env::predecessor_account_id();
        let c = self
            .campaigns
            .get(&campaign)
            .expect("campaign ID not found");

        c.assert_active();

        let nomination_key = NominationKey {
            campaign,
            nominee: candidate.clone(),
        };
        require!(
            self.nominations.contains_key(&nomination_key),
            "Nomination not found",
        );

        require!(
            self.upvotes
                .contains(&(nomination_key.clone(), upvoter.clone())),
            "User has already upvoted given nomination"
        );

        // call SBT registry to verify IAH SBT and cast the nomination is callback based on the return from sbt_tokens_by_owner
        // TODO: add check for the sbt og token
        ext_sbtreg::ext(self.sbt_registry.clone())
            .sbt_tokens_by_owner(
                upvoter.clone(),
                Some(self.iah_issuer.clone()),
                Some(self.iah_class_id.clone()),
                Some(1),
            )
            .then(
                Self::ext(env::current_account_id())
                    .with_static_gas(GAS_VOTE_CALLBACK)
                    .on_upvote_verified(nomination_key, upvoter),
            )
    }

    /// Revokes callers nominatnion and all the upvotes of that specific nomination
    pub fn self_revoke(&mut self, campaign: u32) {
        let nominee = env::predecessor_account_id();
        let c = self
            .campaigns
            .get(&campaign)
            .expect("campaign ID not found");

        c.assert_active();

        let nomination_key = NominationKey {
            campaign,
            nominee: nominee.clone(),
        };
        require!(
            self.nominations.contains_key(&nomination_key),
            "User is not nominated, cannot revoke",
        );

        self.nominations.remove(&nomination_key);
        self.num_upvotes.remove(&nomination_key.nominee);

        let mut keys_to_remove: Vec<(NominationKey, AccountId)> = Vec::new();

        for upvote in self.upvotes.iter() {
            if upvote.0 == nomination_key.clone() {
                keys_to_remove.push(upvote);
            }
        }
        for key in keys_to_remove.iter() {
            self.upvotes.remove(key);
        }
    }

    pub fn revoke_upvote(&mut self, candidate: AccountId, campaign: u32) {
        let caller = env::predecessor_account_id();
        let nomination_key = NominationKey {
            campaign,
            nominee: candidate.clone(),
        };
        if self.upvotes.remove(&(nomination_key, caller)) {
            let num_of_upvotes = self.num_upvotes.get(&candidate).unwrap_or(1); //we do 1 so the results will be at least 0
            self.num_upvotes.insert(&candidate, &(num_of_upvotes - 1));
        } else {
            env::panic_str(
                "There are no upvotes registered for this candidate from the caller account",
            );
        }
=======
                    .on_nominate_verified(campaign, nominator, nominee),
            )
>>>>>>> 59a60094
    }

    /*****************
     * PRIVATE
     ****************/

    /// If the upvoter is a verified human registes the upvote otherwise panics
    #[private]
    pub fn on_upvote_verified(
        &mut self,
        #[callback_unwrap] val: Vec<(AccountId, Vec<OwnedToken>)>,
        nomination_key: NominationKey,
        upvoter: AccountId,
    ) {
        if val.is_empty() {
            env::panic_str("Not a verified human, or the token has expired");
        }
        let num_of_upvotes = self.num_upvotes.get(&nomination_key.nominee).unwrap_or(0);
        self.num_upvotes
            .insert(&nomination_key.nominee, &(num_of_upvotes + 1));
        self.upvotes.insert(&(nomination_key, upvoter));
    }

    #[private]
    pub fn on_nominate_verified(
        &mut self,
        #[callback_unwrap] val: Vec<(AccountId, Vec<OwnedToken>)>,
<<<<<<< HEAD
        nomination_key: NominationKey,
        house_type: HouseType,
    ) {
        if val.is_empty() {
            // TODO: add check for the OG token
            env::panic_str("Not a verified human, or the token has expired");
=======
        campaign: u32,
        nominator: AccountId,
        nominee: AccountId,
    ) {
        if val.is_empty() {
            env::panic_str("Voter is not a verified human, or the token has expired");
        }
        let nomination_key = NominationKey {
            campaign,
            nominator,
            nominee: nominee.clone(),
        };
        if !self.nominations.contains(&nomination_key) {
            let key = (campaign, nominee);
            let num_of_nominations = self.nominations_sum.get(&key).unwrap_or(0);
            self.nominations_sum.insert(&key, &(num_of_nominations + 1));
            self.nominations.insert(&nomination_key);
>>>>>>> 59a60094
        }
        self.nominations.insert(&nomination_key, &house_type);
    }
}

#[cfg(all(test, not(target_arch = "wasm32")))]
mod tests {}<|MERGE_RESOLUTION|>--- conflicted
+++ resolved
@@ -1,9 +1,5 @@
 use near_sdk::borsh::{self, BorshDeserialize, BorshSerialize};
-<<<<<<< HEAD
 use near_sdk::collections::{LazyOption, LookupMap, UnorderedSet};
-=======
-use near_sdk::collections::{LazyOption, LookupMap, LookupSet};
->>>>>>> 59a60094
 use near_sdk::{env, near_bindgen, require, AccountId, PanicOnDefault, Promise};
 
 mod constants;
@@ -127,11 +123,7 @@
         #[allow(unused_variables)] comment: String,
         #[allow(unused_variables)] external_resource: Option<String>,
     ) -> Promise {
-<<<<<<< HEAD
         let nominee = env::predecessor_account_id();
-=======
-        let nominator = env::predecessor_account_id();
->>>>>>> 59a60094
         let c = self
             .campaigns
             .get(&campaign)
@@ -153,12 +145,8 @@
             format!("not enough gas, min: {:?}", GAS_NOMINATE)
         );
 
-<<<<<<< HEAD
         // call SBT registry to verify IAH SBT and cast the nomination is callback based on the return from sbt_tokens_by_owner
         // TODO: add check for the sbt og token
-=======
-        // call SBT registry to verify IAH SBT and cast the nomination in callback based on the return from sbt_tokens_by_owner
->>>>>>> 59a60094
         ext_sbtreg::ext(self.sbt_registry.clone())
             .sbt_tokens_by_owner(
                 nominator.clone(),
@@ -170,7 +158,6 @@
             .then(
                 Self::ext(env::current_account_id())
                     .with_static_gas(GAS_VOTE_CALLBACK)
-<<<<<<< HEAD
                     .on_nominate_verified(nomination_key, house_type),
             )
     }
@@ -269,10 +256,6 @@
                 "There are no upvotes registered for this candidate from the caller account",
             );
         }
-=======
-                    .on_nominate_verified(campaign, nominator, nominee),
-            )
->>>>>>> 59a60094
     }
 
     /*****************
@@ -300,32 +283,12 @@
     pub fn on_nominate_verified(
         &mut self,
         #[callback_unwrap] val: Vec<(AccountId, Vec<OwnedToken>)>,
-<<<<<<< HEAD
         nomination_key: NominationKey,
         house_type: HouseType,
     ) {
         if val.is_empty() {
             // TODO: add check for the OG token
             env::panic_str("Not a verified human, or the token has expired");
-=======
-        campaign: u32,
-        nominator: AccountId,
-        nominee: AccountId,
-    ) {
-        if val.is_empty() {
-            env::panic_str("Voter is not a verified human, or the token has expired");
-        }
-        let nomination_key = NominationKey {
-            campaign,
-            nominator,
-            nominee: nominee.clone(),
-        };
-        if !self.nominations.contains(&nomination_key) {
-            let key = (campaign, nominee);
-            let num_of_nominations = self.nominations_sum.get(&key).unwrap_or(0);
-            self.nominations_sum.insert(&key, &(num_of_nominations + 1));
-            self.nominations.insert(&nomination_key);
->>>>>>> 59a60094
         }
         self.nominations.insert(&nomination_key, &house_type);
     }
