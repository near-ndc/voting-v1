use near_sdk::{env, near_bindgen, AccountId};
use uint::hex;

use crate::proposal::*;
use crate::{Contract, ContractExt};

#[near_bindgen]
impl Contract {
    pub(crate) fn _proposal(&self, prop_id: u32) -> Proposal {
        self.proposals.get(&prop_id).expect("proposal not found")
    }

    /**********
     * QUERIES
     **********/

    pub fn proposals(&self) -> Vec<ProposalView> {
        let mut proposals = Vec::with_capacity(self.prop_counter as usize);
        for i in 1..=self.prop_counter {
            proposals.push(self.proposals.get(&i).unwrap().to_view(i));
        }
        proposals
    }

    pub fn proposal(&self, prop_id: u32) -> ProposalView {
        self._proposal(prop_id).to_view(prop_id)
    }

    /// Returns the proposal status
    pub fn proposal_status(&self, prop_id: u32) -> Option<ProposalStatus> {
        let now = env::block_timestamp_ms();
        self.proposals.get(&prop_id).map(|p| p.status(now))
    }

    /// Returns the policy if user has accepted it otherwise returns None
    pub fn accepted_policy(&self, user: AccountId) -> Option<String> {
        self.accepted_policy.get(&user).map(hex::encode)
    }

    /// Returns all the users votes for all the proposals. If user has not voted yet a vector with None values will be returned.
    /// Eg. if we have 3 porposals and user only voted on first one then the return value will look like [Some([1,2]), None, None]
    /// NOTE: the response may not be consistent with the registry. If user will do a soul_transfer, then technically votes should be associated
    /// with other user. Here we return votes from the original account that voted for the given user.
    pub fn user_votes(&self, user: AccountId) -> Vec<Option<Vec<usize>>> {
        let mut to_return = Vec::new();

        for p in 1..=self.prop_counter {
            if let Some(proposal) = self.proposals.get(&p) {
                if let Some(user_vote_key) = proposal.user_sbt.get(&user) {
                    let user_vote = proposal.voters.get(&user_vote_key);
                    to_return.push(user_vote);
                } else {
                    to_return.push(None);
                }
            }
        }
        to_return
    }

    /// Returns true if user has voted on all proposals, otherwise false.
    pub fn has_voted_on_all_proposals(&self, user: AccountId) -> bool {
        self.user_votes(user).iter().all(|vote| vote.is_some())
    }

    /// Returns the required policy
    pub fn policy(&self) -> String {
        hex::encode(self.policy)
    }

    /// Returns a list of winners of the proposal if the elections is over and the quorum has been reached, otherwise returns empty list.
    /// A candidate is considered the winner only if he reached the `min_candidate_support`.
    /// If the number of returned winners is smaller than the number of seats it means some of the candidates
    /// did not reach the required minimum support.
    pub fn winners_by_house(&self, prop_id: u32) -> Vec<AccountId> {
        let proposal = self._proposal(prop_id);

        if !proposal.is_past_cooldown() || proposal.voters_num < proposal.quorum {
            return Vec::new();
        }

        let mut indexed_results: Vec<(usize, u64)> =
            proposal.result.into_iter().enumerate().collect();
        indexed_results.sort_by_key(|&(_, value)| std::cmp::Reverse(value));

        let mut winners = Vec::new();
<<<<<<< HEAD
        for (idx, votes) in indexed_results.into_iter().take(proposal.seats as usize) {
            if votes >= proposal.min_candidate_support {
                let candidate = proposal.candidates.get(idx).unwrap();
=======
        for (idx, votes) in indexed_results[0..proposal.seats as usize].iter() {
            if votes >= &proposal.min_candidate_support {
                let candidate = proposal.candidates.get(*idx).unwrap();
>>>>>>> ebdaf376
                winners.push(candidate.clone());
            }
        }

        winners
    }
}<|MERGE_RESOLUTION|>--- conflicted
+++ resolved
@@ -83,15 +83,9 @@
         indexed_results.sort_by_key(|&(_, value)| std::cmp::Reverse(value));
 
         let mut winners = Vec::new();
-<<<<<<< HEAD
         for (idx, votes) in indexed_results.into_iter().take(proposal.seats as usize) {
-            if votes >= proposal.min_candidate_support {
-                let candidate = proposal.candidates.get(idx).unwrap();
-=======
-        for (idx, votes) in indexed_results[0..proposal.seats as usize].iter() {
             if votes >= &proposal.min_candidate_support {
                 let candidate = proposal.candidates.get(*idx).unwrap();
->>>>>>> ebdaf376
                 winners.push(candidate.clone());
             }
         }
