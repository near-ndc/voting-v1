--- conflicted
+++ resolved
@@ -37,30 +37,14 @@
 }
 
 impl Proposal {
-<<<<<<< HEAD
-    pub fn add_vote(
-        &mut self,
-        user: AccountId,
-        vote: Vote,
-        threshold: u8,
-    ) -> Result<(), VoteError> {
-        let now = env::block_timestamp_ms();
-=======
+
     pub fn add_vote(&mut self, user: AccountId, vote: Vote) -> Result<(), VoteError> {
->>>>>>> e9fe02da
         if self.votes.contains_key(&user) {
             return Err(VoteError::DoubleVote);
         }
         match vote {
             Vote::Approve => {
                 self.approve += 1;
-<<<<<<< HEAD
-                if self.approve >= threshold {
-                    self.status = ProposalStatus::Approved;
-                    self.approved_at = Some(now);
-                }
-=======
->>>>>>> e9fe02da
             }
             Vote::Reject => {
                 self.reject += 1;
@@ -69,7 +53,6 @@
                 self.abstain += 1;
             }
         }
-<<<<<<< HEAD
         self.votes.insert(
             user,
             VoteRecord {
@@ -77,10 +60,7 @@
                 vote,
             },
         );
-=======
         self.votes.insert(user, vote);
-
->>>>>>> e9fe02da
         Ok(())
     }
 
