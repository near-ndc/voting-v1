--- conflicted
+++ resolved
@@ -4,13 +4,8 @@
 use events::*;
 use near_sdk::{
     borsh::{self, BorshDeserialize, BorshSerialize},
-<<<<<<< HEAD
     collections::{LazyOption, LookupMap, UnorderedMap},
-    env,
-=======
-    collections::{LazyOption, LookupMap},
     env::{self, panic_str},
->>>>>>> 2d8c4441
     json_types::U128,
     near_bindgen, require, AccountId, Balance, Gas, PanicOnDefault, Promise, PromiseOrValue,
     PromiseResult,
