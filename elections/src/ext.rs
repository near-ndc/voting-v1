use near_sdk::serde::Deserialize;
use near_sdk::{ext_contract, AccountId, Promise};
use near_sdk::json_types::U128;

// imports needed for conditional derive (required for tests)
#[allow(unused_imports)]
use near_sdk::serde::Serialize;

use crate::storage::AccountFlag;
<<<<<<< HEAD
use crate::{Vote, VoteError};

#[ext_contract(ext_self)]
pub trait ExtSelf {
    fn on_vote_verified(&mut self, prop_id: u32, voter: AccountId, vote: Vote) -> Result<(), VoteError>;
    fn on_accept_policy_callback(&mut self,
        sender: AccountId,
        policy: String,
        deposit_amount: U128) -> Promise;
    fn on_bond_callback(&mut self,
        sender: AccountId,
        deposit_amount: U128) -> Promise;
    fn on_unbond_callback(&mut self,
        sender: AccountId,
    ) -> Promise;
=======
use crate::{RevokeVoteError, Vote, VoteError};

#[ext_contract(ext_self)]
pub trait ExtSelf {
    fn on_vote_verified(
        &mut self,
        prop_id: u32,
        voter: AccountId,
        vote: Vote,
    ) -> Result<(), VoteError>;
    fn on_revoke_verified(&mut self, prop_id: u32, user: AccountId) -> Result<(), RevokeVoteError>;
>>>>>>> 427957a8
}

#[ext_contract(ext_sbtreg)]
pub trait ExtSbtRegistry {
    fn is_human(&self, account: AccountId) -> HumanSBTs;
    fn account_flagged(&self, account: AccountId) -> Option<AccountFlag>;
}

// TODO: use SBT crate once it is published

pub type TokenId = u64;
pub type HumanSBTs = Vec<(AccountId, Vec<TokenId>)>;

/// token data for sbt_tokens_by_owner response
#[derive(Deserialize)]
#[serde(crate = "near_sdk::serde")]
pub struct OwnedToken {
    pub token: u64,
    pub metadata: TokenMetadata,
}

/// TokenMetadata defines attributes for each SBT token.

#[derive(Deserialize)]
#[cfg_attr(not(target_arch = "wasm32"), derive(Serialize, Debug))]
#[serde(crate = "near_sdk::serde")]
pub struct TokenMetadata {
    pub class: u64,
    pub issued_at: Option<u64>,
    pub expires_at: Option<u64>,
    pub reference: Option<String>,
    pub reference_hash: Option<String>,
}<|MERGE_RESOLUTION|>--- conflicted
+++ resolved
@@ -7,23 +7,6 @@
 use near_sdk::serde::Serialize;
 
 use crate::storage::AccountFlag;
-<<<<<<< HEAD
-use crate::{Vote, VoteError};
-
-#[ext_contract(ext_self)]
-pub trait ExtSelf {
-    fn on_vote_verified(&mut self, prop_id: u32, voter: AccountId, vote: Vote) -> Result<(), VoteError>;
-    fn on_accept_policy_callback(&mut self,
-        sender: AccountId,
-        policy: String,
-        deposit_amount: U128) -> Promise;
-    fn on_bond_callback(&mut self,
-        sender: AccountId,
-        deposit_amount: U128) -> Promise;
-    fn on_unbond_callback(&mut self,
-        sender: AccountId,
-    ) -> Promise;
-=======
 use crate::{RevokeVoteError, Vote, VoteError};
 
 #[ext_contract(ext_self)]
@@ -35,7 +18,10 @@
         vote: Vote,
     ) -> Result<(), VoteError>;
     fn on_revoke_verified(&mut self, prop_id: u32, user: AccountId) -> Result<(), RevokeVoteError>;
->>>>>>> 427957a8
+    fn on_accept_policy_callback(&mut self,
+        sender: AccountId,
+        policy: String,
+        deposit_amount: U128) -> Promise;
 }
 
 #[ext_contract(ext_sbtreg)]
