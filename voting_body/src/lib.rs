--- conflicted
+++ resolved
@@ -730,26 +730,6 @@
         assert_eq!(ctr.get_proposal(id).unwrap(), p);
     }
 
-<<<<<<< HEAD
-=======
-    fn _create_all_props(ctr: &mut Contract) -> (u32, u32) {
-        let prop_text = ctr
-            .create_proposal(PropKind::Text, "text proposal".to_string())
-            .unwrap();
-        let prop_fc = ctr
-            .create_proposal(
-                PropKind::FunctionCall {
-                    receiver_id: acc(10),
-                    actions: vec![],
-                },
-                "function call proposal".to_string(),
-            )
-            .unwrap();
-
-        (prop_text, prop_fc)
-    }
-
->>>>>>> 548d7f86
     #[test]
     fn get_proposals() {
         let (mut ctx, mut ctr, id1) = setup_ctr(BOND);
