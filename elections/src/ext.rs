--- conflicted
+++ resolved
@@ -1,8 +1,4 @@
-<<<<<<< HEAD
 use near_sdk::serde::{Serialize, Deserialize};
-=======
-use near_sdk::serde::Deserialize;
->>>>>>> aed71f76
 use near_sdk::{ext_contract, AccountId};
 
 // imports needed for conditional derive (required for tests)
@@ -18,18 +14,7 @@
 
 #[ext_contract(ext_sbtreg)]
 pub trait ExtSbtRegistry {
-<<<<<<< HEAD
-    fn sbt_tokens_by_owner(
-        &self,
-        account: AccountId,
-        issuer: Option<AccountId>,
-        from_class: Option<u64>,
-        limit: Option<u32>,
-        with_expired: Option<bool>,
-    ) -> Vec<(AccountId, Vec<OwnedToken>)>;
-=======
     fn is_human(&self, account: AccountId) -> bool;
->>>>>>> aed71f76
 }
 
 // TODO: use SBT crate once it is published
@@ -43,12 +28,9 @@
 }
 
 /// TokenMetadata defines attributes for each SBT token.
-<<<<<<< HEAD
-#[derive(Deserialize, Serialize, Debug)]
-=======
+
 #[derive(Deserialize)]
-#[cfg_attr(not(target_arch = "wasm32"), derive(Serialize))]
->>>>>>> aed71f76
+#[cfg_attr(not(target_arch = "wasm32"), derive(Serialize, Debug))]
 #[serde(crate = "near_sdk::serde")]
 pub struct TokenMetadata {
     pub class: u64,
