--- conflicted
+++ resolved
@@ -101,11 +101,6 @@
     /// NOTE: storage is paid from the bond.
     #[payable]
     #[handle_result]
-<<<<<<< HEAD
-    // TODO: must be called via iah_call
-=======
-    // TODO: bond, and deduce storage cost from the bond.
->>>>>>> 121e3902
     pub fn create_proposal(
         &mut self,
         caller: AccountId,
@@ -124,15 +119,9 @@
         // immediately.
         let active = bond >= self.active_queue_bond;
         self.prop_counter += 1;
-<<<<<<< HEAD
-        emit_prop_created(self.prop_counter, &kind, active);
+        emit_prop_created(self.prop_counter, &payload.kind, active);
         let mut prop = Proposal {
-            proposer: user.clone(),
-=======
-        emit_prop_created(self.prop_counter, &payload.kind, active);
-        let prop = Proposal {
             proposer: caller.clone(),
->>>>>>> 121e3902
             bond,
             additional_bond: None,
             description: payload.description,
@@ -159,14 +148,7 @@
             self.pre_vote_proposals.insert(&self.prop_counter, &prop);
         }
 
-<<<<<<< HEAD
         if let Err(reason) = finalize_storage_check(storage_start, 0, user) {
-=======
-        // TODO: this has to change, because we can have more votes
-        // max amount of votes is threshold + threshold-1.
-        let extra_storage = VOTE_STORAGE * (2 * THRESHOLD - 1) as u64;
-        if let Err(reason) = finalize_storage_check(storage_start, extra_storage, caller) {
->>>>>>> 121e3902
             return Err(CreatePropError::Storage(reason));
         }
         prop.proposal_storage_cost =
@@ -290,14 +272,10 @@
             emit_prop_slashed(payload.prop_id, prop.bond);
             return Ok(());
         } else {
-<<<<<<< HEAD
-            self.proposals.insert(&id, &prop);
+            self.proposals.insert(&payload.prop_id, &prop);
             if let Err(reason) = finalize_storage_check(storage_start, 0, user) {
                 return Err(VoteError::Storage(reason));
             }
-=======
-            self.proposals.insert(&payload.prop_id, &prop);
->>>>>>> 121e3902
         }
 
         emit_vote(payload.prop_id);
@@ -310,13 +288,6 @@
             }
         }
 
-<<<<<<< HEAD
-=======
-        if let Err(reason) = finalize_storage_check(storage_start, 0, caller) {
-            return Err(VoteError::Storage(reason));
-        }
-
->>>>>>> 121e3902
         Ok(())
     }
 
