--- conflicted
+++ resolved
@@ -112,17 +112,7 @@
         validate_vote(&vote, p.seats, &p.candidates);
         // call SBT registry to verify SBT
         ext_sbtreg::ext(self.sbt_registry.clone())
-<<<<<<< HEAD
-            .sbt_tokens_by_owner(
-                user.clone(),
-                Some(self.iah_issuer.clone()),
-                Some(self.iah_class_id.clone()),
-                Some(1),
-                Some(false),
-            )
-=======
             .is_human(user.clone())
->>>>>>> aed71f76
             .then(
                 ext_self::ext(env::current_account_id())
                     .with_static_gas(VOTE_GAS_CALLBACK)
