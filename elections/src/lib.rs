--- conflicted
+++ resolved
@@ -306,11 +306,8 @@
     ) -> Result<(), RevokeVoteError> {
         // check if the caller is the authority allowed to revoke votes
         self.assert_admin();
-<<<<<<< HEAD
-=======
         // EIC decided that votes won't be slashed.
         // self.slash_bond(token_id);
->>>>>>> 0119285e
         let mut p = self._proposal(prop_id);
         p.revoke_votes(token_id)?;
         self.proposals.insert(&prop_id, &p);
