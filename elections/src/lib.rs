--- conflicted
+++ resolved
@@ -220,11 +220,7 @@
         validate_vote(&vote, p.seats, &p.candidates);
         // call SBT registry to verify SBT
         ext_sbtreg::ext(self.sbt_registry.clone())
-<<<<<<< HEAD
-            .is_community_verified(user, true)
-=======
-            .is_human(user.clone())
->>>>>>> 3261fba9
+            .is_community_verified(user.clone(), true)
             .then(
                 ext_self::ext(env::current_account_id())
                     .with_static_gas(VOTE_GAS_CALLBACK)
@@ -281,11 +277,7 @@
         }
 
         let mut p = self._proposal(prop_id);
-<<<<<<< HEAD
-        p.vote_on_verified(&tokens.1[0].1, vote)?;
-=======
-        p.vote_on_verified(&tokens[0].1, voter, vote)?;
->>>>>>> 3261fba9
+        p.vote_on_verified(&tokens.1[0].1, voter, vote)?;
         self.proposals.insert(&prop_id, &p);
         emit_vote(prop_id);
         Ok(())
@@ -738,9 +730,8 @@
         assert_eq!(p.result, vec![1, 0, 0], "vote result should not change");
 
         // wrong issuer
-<<<<<<< HEAD
         ctr.on_community_verified(Ok(mk_human_sbt(3)), admin(), policy1(), U128(BOND_AMOUNT));
-        match ctr.on_vote_verified(mk_nohuman_sbt(3), prop_id, vote.clone()) {
+        match ctr.on_vote_verified(mk_nohuman_sbt(3), prop_id, alice(), vote.clone()) {
             Err(VoteError::WrongIssuer) => (),
             x => panic!("expected WrongIssuer, got: {:?}", x),
         };
@@ -748,18 +739,7 @@
             Err(VoteError::NoSBTs) => (),
             x => panic!("expected WrongIssuer, got: {:?}", x),
         };
-        match ctr.on_vote_verified((vec![(human_issuer(), vec![])], vec![(human_issuer(), vec![])]), prop_id, vote) {
-=======
-        match ctr.on_vote_verified(mk_nohuman_sbt(3), prop_id, alice(), vote.clone()) {
-            Err(VoteError::WrongIssuer) => (),
-            x => panic!("expected WrongIssuer, got: {:?}", x),
-        };
-        match ctr.on_vote_verified(vec![], prop_id, alice(), vote.clone()) {
-            Err(VoteError::NoSBTs) => (),
-            x => panic!("expected WrongIssuer, got: {:?}", x),
-        };
-        match ctr.on_vote_verified(vec![(human_issuer(), vec![])], prop_id, alice(), vote) {
->>>>>>> 3261fba9
+        match ctr.on_vote_verified((vec![(human_issuer(), vec![])], vec![(human_issuer(), vec![])]), prop_id, alice(), vote) {
             Err(VoteError::NoSBTs) => (),
             x => panic!("expected NoSBTs, got: {:?}", x),
         };
@@ -772,13 +752,9 @@
         // bob, tokenID=20: successful vote with single selection
         ctx.predecessor_account_id = alice();
         testing_env!(ctx.clone());
-<<<<<<< HEAD
         ctr.on_community_verified(Ok(mk_human_sbt(20)), alice(), policy1(), U128(BOND_AMOUNT));
 
-        match ctr.on_vote_verified(mk_human_sbt(20), prop_id, vec![candidate(3)]) {
-=======
         match ctr.on_vote_verified(mk_human_sbt(20), prop_id, bob(), vec![candidate(3)]) {
->>>>>>> 3261fba9
             Ok(_) => (),
             x => panic!("expected OK, got: {:?}", x),
         };
