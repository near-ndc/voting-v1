--- conflicted
+++ resolved
@@ -5,8 +5,6 @@
 #[ext_contract(ext_self)]
 pub trait ExtSelf {
     fn on_execute(&mut self, prop_id: u32);
-<<<<<<< HEAD
-    fn on_ban_dismiss(&mut self, prop_id: u32);
 }
 
 #[ext_contract(ext_congress)]
@@ -14,6 +12,4 @@
     fn veto_hook(&mut self, id: u32) -> Result<(), HookError>;
     fn dissolve_hook(&mut self) -> Result<(), HookError>;
     fn dismiss_hook(&mut self, member: AccountId) -> Result<(), HookError>;
-=======
->>>>>>> 548d7f86
 }