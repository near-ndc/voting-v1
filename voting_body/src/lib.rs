--- conflicted
+++ resolved
@@ -748,7 +748,6 @@
     }
 
     #[test]
-<<<<<<< HEAD
     fn support_proposal() {
         let (mut ctx, mut ctr, id) = setup_ctr(PRE_BOND);
 
@@ -790,7 +789,9 @@
         assert_eq!(ctr.support_proposal(id), Err(PrevotePropError::NotFound));
 
         // TODO: add test with overdue
-=======
+    }
+
+    #[test]
     fn update_consent() {
         let (mut ctx, mut ctr, _) = setup_ctr(BOND);
         ctx.predecessor_account_id = admin();
@@ -807,6 +808,5 @@
         ctr.admin_update_consent(c1.clone(), c2.clone());
         assert_eq!(c1, ctr.simple_consent);
         assert_eq!(c2, ctr.super_consent);
->>>>>>> 59edd639
     }
 }