use std::collections::HashMap;

use congress::view::{MembersOutput, ProposalOutput};
use congress::{ActionCall, HookPerm, PropKind, PropPerm, ProposalStatus, Vote};

use integrations::setup_registry;
use near_sdk::base64::{decode, encode};
use near_sdk::json_types::{U128, U64};
use near_sdk::serde::Deserialize;
use near_sdk::AccountId as NearAccountId;
use near_units::parse_near;
use near_workspaces::{Account, AccountId, Contract, DevNetwork, Worker};
use serde_json::json;

/// 1s in ms
const MSECOND: u64 = 1_000_000;

#[derive(Deserialize, PartialEq, Debug)]
#[serde(crate = "near_sdk::serde")]
pub enum AccountFlag {
    /// Account is "blacklisted" when it was marked as a scam or suspectible to be a mnipulated account or not a human.
    Blacklisted,
    /// Manually verified account.
    Verified,
    /// Account misbehaved and should be refused to have a significant governance role. However
    /// it will be able to vote as a Voting Body member.
    GovBan,
}

pub struct InitStruct {
    pub hom_contract: Contract,
    pub coa_contract: Contract,
    pub tc_contract: Contract,
    pub registry_contract: Contract,
    pub alice: Account,
    pub bob: Account,
    pub john: Account,
    pub admin: Account,
    pub proposal_id: u32,
}

async fn instantiate_congress(
    congress_contract: Contract,
    now: u64,
    members: Vec<&AccountId>,
    member_perms: Vec<PropPerm>,
    hook_auth: HashMap<AccountId, Vec<HookPerm>>,
    community_fund: Account,
    registry: &AccountId,
    cooldown: u64,
) -> anyhow::Result<Contract> {
    let start_time = now + 20 * 1000;
    let end_time: u64 = now + 100 * 1000;
    let voting_duration = 20 * 1000;
    // initialize contract
    let res1 = congress_contract
        .call("new")
        .args_json(json!({
            "community_fund": community_fund.id(),
            "start_time": start_time,
            "end_time": end_time,
            "cooldown": cooldown,
            "voting_duration": voting_duration,
            "members": members,
            "member_perms": member_perms,
            "hook_auth": hook_auth,
            "budget_cap": parse_near!("1 N").to_string(),
            "big_funding_threshold": parse_near!("0.3 N").to_string(),
            "registry": registry
        }))
        .max_gas()
        .transact();

    assert!(res1.await?.is_success());

    Ok(congress_contract)
}

async fn vote(users: Vec<Account>, dao: &Contract, proposal_id: u32) -> anyhow::Result<()> {
    for user in users.into_iter() {
        let res = user
            .call(dao.id(), "vote")
            .args_json(json!({"id": proposal_id, "vote": Vote::Approve,}))
            .max_gas()
            .transact()
            .await?;
        assert!(res.is_success(), "{:?}", res);
    }
    Ok(())
}

async fn init(worker: &Worker<impl DevNetwork>) -> anyhow::Result<InitStruct> {
    // deploy contracts
    let mut hom_contract = worker
        .dev_deploy(include_bytes!("../../res/congress.wasm"))
        .await?;
    let mut coa_contract = worker
        .dev_deploy(include_bytes!("../../res/congress.wasm"))
        .await?;
    let mut tc_contract = worker
        .dev_deploy(include_bytes!("../../res/congress.wasm"))
        .await?;

    let admin = worker.dev_create_account().await?;
    let community_fund = worker.dev_create_account().await?;
    let iah_issuer = worker.dev_create_account().await?;
    let alice = worker.dev_create_account().await?;
    let bob = worker.dev_create_account().await?;
    let john = worker.dev_create_account().await?;

    let registry_contract = setup_registry(
        worker,
        admin.clone(),
        tc_contract.as_account().clone(),
        iah_issuer.clone(),
        vec![tc_contract.id().clone()],
    )
    .await?;

    // get current block time
    let block = worker.view_block().await?;
    let now = block.timestamp() / MSECOND; // timestamp in milliseconds

    // initialize TC
    tc_contract = instantiate_congress(
        tc_contract,
        now,
        vec![alice.id(), bob.id(), john.id()],
        vec![
            PropPerm::Text,
            PropPerm::FunctionCall,
            PropPerm::DismissAndBan,
        ],
        HashMap::new(),
        community_fund.clone(),
        registry_contract.id(),
        0,
    )
    .await?;

    let mut coa_hook = HashMap::new();
    coa_hook.insert(
        tc_contract.id().clone(),
        vec![HookPerm::Dismiss, HookPerm::Dissolve],
    );
    // initialize CoA
    coa_contract = instantiate_congress(
        coa_contract,
        now,
        vec![alice.id(), bob.id(), john.id()],
        vec![PropPerm::Text, PropPerm::FunctionCall],
        coa_hook,
        community_fund.clone(),
        registry_contract.id(),
        0,
    )
    .await?;

    let mut hom_hook = HashMap::new();
    hom_hook.insert(
        tc_contract.id().clone(),
        vec![HookPerm::Dismiss, HookPerm::Dissolve],
    );
    hom_hook.insert(coa_contract.id().clone(), vec![HookPerm::VetoAll]);
    // initialize HoM
    hom_contract = instantiate_congress(
        hom_contract,
        now,
        vec![alice.id(), bob.id(), john.id()],
        vec![
            PropPerm::Text,
            PropPerm::FunctionCall,
            PropPerm::FundingRequest,
            PropPerm::RecurrentFundingRequest,
        ],
        hom_hook,
        community_fund.clone(),
        registry_contract.id(),
        10 * 1000,
    )
    .await?;

    // create a proposal
    let res2 = alice
        .call(hom_contract.id(), "create_proposal")
        .args_json(json!({
            "kind": PropKind::Text, "description": "Text proposal 1",
        }))
        .max_gas()
        .deposit(parse_near!("0.01 N"))
        .transact();
    let proposal_id: u32 = res2.await?.json()?;

    Ok(InitStruct {
        hom_contract: hom_contract.to_owned(),
        coa_contract: coa_contract.to_owned(),
        tc_contract: tc_contract.to_owned(),
        alice,
        bob,
        john,
        admin,
        proposal_id,
        registry_contract,
    })
}

#[tokio::test]
async fn full_prop_flow() -> anyhow::Result<()> {
    let worker = near_workspaces::sandbox().await?;
    let setup = init(&worker).await?;

    // fast forward to the voting period
    worker.fast_forward(10).await?;

    vote(
        vec![setup.alice, setup.john],
        &setup.hom_contract,
        setup.proposal_id,
    )
    .await?;

    // fast forward to after cooldown
    worker.fast_forward(50).await?;

    let res = setup
        .bob
        .call(setup.hom_contract.id(), "execute")
        .args_json(json!({"id": setup.proposal_id,}))
        .max_gas()
        .transact()
        .await?;
    assert!(res.is_success(), "{:?}", res);

    worker.fast_forward(100).await?;
    // fast forward after end time is over
    let res = setup
        .bob
        .call(setup.hom_contract.id(), "execute")
        .args_json(json!({"id": setup.proposal_id,}))
        .max_gas()
        .transact()
        .await?;
    assert!(res.is_failure(), "{:?}", res);

    Ok(())
}

#[tokio::test]
async fn vote_by_non_member() -> anyhow::Result<()> {
    let worker = near_workspaces::sandbox().await?;
    let setup = init(&worker).await?;

    // fast forward to the voting period
    worker.fast_forward(10).await?;

    let res = setup
        .admin
        .call(setup.hom_contract.id(), "vote")
        .args_json(json!({"id": setup.proposal_id, "vote": Vote::Approve,}))
        .max_gas()
        .transact()
        .await?;
    assert!(res.is_failure(), "{:?}", res);

    Ok(())
}

// Interhouse

#[tokio::test]
async fn tc_dismiss_coa() -> anyhow::Result<()> {
    let worker = near_workspaces::sandbox().await?;
    let setup = init(&worker).await?;

    let encoded = encode(json!({"member": setup.alice.id()}).to_string());

    let res2 = setup
        .alice
        .call(setup.tc_contract.id(), "create_proposal")
        .args_json(json!({
            "kind": PropKind::FunctionCall { receiver_id: to_near_account(setup.coa_contract.id()), actions: [ActionCall {
                method_name: "dismiss_hook".to_string(),
                args: decode(encoded).unwrap().into(),
                deposit: U128(0),
                gas: U64(10_000_000_000_000),
            }].to_vec() }, "description": "Veto proposal 1",
        }))
        .max_gas()
        .deposit(parse_near!("0.01 N"))
        .transact();
    let proposal_id: u32 = res2.await?.json()?;

    vote(
        vec![setup.john.clone(), setup.bob.clone()],
        &setup.tc_contract,
        proposal_id,
    )
    .await?;

    // after removal less members
    let members = setup
        .alice
        .call(setup.coa_contract.id(), "get_members")
        .view()
        .await?
        .json::<MembersOutput>()?;

    let mut expected = vec![
        to_near_account(setup.bob.id()),
        to_near_account(setup.john.id()),
    ];
    expected.sort();
    assert_eq!(members.members, expected);

    Ok(())
}

#[tokio::test]
async fn coa_veto_hom() -> anyhow::Result<()> {
    let worker = near_workspaces::sandbox().await?;
    let setup = init(&worker).await?;

    let encoded = encode(json!({"id": setup.proposal_id}).to_string());

    let res2 = setup
        .alice
        .call(setup.coa_contract.id(), "create_proposal")
        .args_json(json!({
            "kind": PropKind::FunctionCall { receiver_id: to_near_account(setup.hom_contract.id()), actions: [ActionCall {
                method_name: "veto_hook".to_string(),
                args: decode(encoded).unwrap().into(),
                deposit: U128(0),
                gas: U64(10_000_000_000_000),
            }].to_vec() }, "description": "Veto proposal 1",
        }))
        .max_gas()
        .deposit(parse_near!("0.01 N"))
        .transact();
    let proposal_id: u32 = res2.await?.json()?;

    vote(
        vec![setup.john.clone(), setup.bob.clone()],
        &setup.coa_contract,
        proposal_id,
    )
    .await?;

    // after execution proposal should be in Vetoed
    let members = setup
        .alice
        .call(setup.hom_contract.id(), "get_proposal")
        .args_json(json!({"id": setup.proposal_id}))
        .view()
        .await?
        .json::<Option<ProposalOutput>>()?;
    assert_eq!(members.unwrap().proposal.status, ProposalStatus::Vetoed);

    Ok(())
}

#[tokio::test]
<<<<<<< HEAD
async fn tc_ban_and_dismiss() -> anyhow::Result<()> {
    let worker = workspaces::sandbox().await?;
=======
async fn tc_ban() -> anyhow::Result<()> {
    let worker = near_workspaces::sandbox().await?;
>>>>>>> 7aa942ca
    let setup = init(&worker).await?;

    let res2 = setup
        .alice
        .call(setup.tc_contract.id(), "create_proposal")
        .args_json(json!({
            "kind": PropKind::DismissAndBan { member: to_near_account(setup.alice.id()), house:  to_near_account(setup.coa_contract.id())
            },
            "description": "Dismiss and ban alice".to_string()
        }))
        .max_gas()
        .deposit(parse_near!("0.01 N"))
        .transact();
    let proposal_id: u32 = res2.await?.json()?;

    let res = setup
        .alice
        .call(setup.tc_contract.id(), "vote")
        .args_json(json!({"id": proposal_id, "vote": Vote::Approve,}))
        .max_gas()
        .transact()
        .await?;
    assert!(res.is_success(), "{:?}", res);

    let res = setup
        .john
        .call(setup.tc_contract.id(), "vote")
        .args_json(json!({"id": proposal_id, "vote": Vote::Approve,}))
        .max_gas()
        .transact()
        .await?;
    assert!(res.is_success(), "{:?}", res);

    // after removal less members
    let members = setup
        .alice
        .call(setup.coa_contract.id(), "get_members")
        .view()
        .await?
        .json::<MembersOutput>()?;

    let mut expected = vec![
        to_near_account(setup.bob.id()),
        to_near_account(setup.john.id()),
    ];
    expected.sort();
    assert_eq!(members.members, expected);

    // verify
    // admin flag
    let res = setup
        .alice
        .call(setup.registry_contract.id(), "account_flagged")
        .args_json(json!({"account": to_near_account(setup.alice.id())}))
        .view()
        .await?
        .json::<Option<AccountFlag>>()?;

    assert_eq!(res, Some(AccountFlag::GovBan));

    Ok(())
}

fn to_near_account(acc: &AccountId) -> NearAccountId {
    NearAccountId::new_unchecked(acc.to_string())
}<|MERGE_RESOLUTION|>--- conflicted
+++ resolved
@@ -359,13 +359,8 @@
 }
 
 #[tokio::test]
-<<<<<<< HEAD
 async fn tc_ban_and_dismiss() -> anyhow::Result<()> {
     let worker = workspaces::sandbox().await?;
-=======
-async fn tc_ban() -> anyhow::Result<()> {
-    let worker = near_workspaces::sandbox().await?;
->>>>>>> 7aa942ca
     let setup = init(&worker).await?;
 
     let res2 = setup
