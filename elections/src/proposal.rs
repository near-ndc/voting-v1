use near_sdk::borsh::{self, BorshDeserialize, BorshSerialize};
use near_sdk::collections::LookupMap;
use near_sdk::serde::{Deserialize, Serialize};
use near_sdk::{env, require, AccountId};
use std::collections::HashSet;
use uint::hex;

pub use crate::constants::*;
use crate::{RevokeVoteError, TokenId, VoteError};

#[derive(Serialize, Deserialize, BorshDeserialize, BorshSerialize, PartialEq)]
#[serde(crate = "near_sdk::serde")]
#[cfg_attr(test, derive(Debug))]
pub enum ProposalType {
    HouseOfMerit,
    CouncilOfAdvisors,
    TransparencyCommission,
    SetupPackage,
}

#[derive(Serialize)]
#[serde(crate = "near_sdk::serde")]
#[cfg_attr(test, derive(Debug, PartialEq))]
pub enum ProposalStatus {
    #[allow(non_camel_case_types)]
    NOT_STARTED,
    ONGOING,
    COOLDOWN,
    ENDED,
}

#[derive(BorshDeserialize, BorshSerialize)]
#[cfg_attr(test, derive(Debug))]
pub struct Proposal {
    pub typ: ProposalType,
    pub ref_link: String,
    /// start of voting as Unix timestamp (in milliseconds)
    pub start: u64,
    /// end of voting as Unix timestamp (in milliseconds)
    pub end: u64,
    /// duration of cooldown after the proposal ends. During this time votes cannot be submitted and
    /// the malicious votes can be revoked by authorities (in milliseconds).
    pub cooldown: u64,
    /// min amount of voters to legitimize the voting.
    pub quorum: u32,
    /// max amount of seats a voter can allocate candidates for.
    pub seats: u16,
    /// list of valid candidates. Must be ordered.
    pub candidates: Vec<AccountId>,
    /// running result (ongoing sum of votes per candidate), in the same order as `candidates`.
    /// result[i] = sum of votes for candidates[i]
    pub result: Vec<u64>,
    /// map of voter SBT -> candidates they voted for (token IDs used for voting -> candidates index)
<<<<<<< HEAD
    pub voters_candidates: LookupMap<TokenId, Vec<usize>>,
    /// map of users -> SBT they voted with
    pub user_sbt: LookupMap<AccountId, TokenId>,
    /// blake2s-256 hash of the Fair Voting Policy text.
    pub policy: [u8; 32],
=======
    pub voters: LookupMap<TokenId, Vec<usize>>,
    pub voters_num: u32,
    /// min amount of votes for a candidate to be considered a "winner".
    pub min_candidate_support: u32,
>>>>>>> 3390a299
}

#[derive(Serialize)]
#[serde(crate = "near_sdk::serde")]
#[cfg_attr(test, derive(Debug, PartialEq))]
#[cfg_attr(not(target_arch = "wasm32"), derive(Deserialize))]
pub struct ProposalView {
    pub id: u32,
    pub typ: ProposalType,
    pub ref_link: String,
    /// start of voting as Unix timestamp (in milliseconds)
    pub start: u64,
    /// end of voting as Unix timestamp (in milliseconds)
    pub end: u64,
    /// cooldown period after voting ends (in milliseconds)
    pub cooldown: u64,
    /// min amount of voters to legitimize the voting.
    pub quorum: u32,
    pub voters_num: u32,
    /// max amount of credits each voter has
    pub seats: u16,
    /// list of candidates with sum of votes.
    pub result: Vec<(AccountId, u64)>,
}

impl Proposal {
    pub fn to_view(self, id: u32) -> ProposalView {
        let mut result: Vec<(AccountId, u64)> = Vec::with_capacity(self.candidates.len());
        for i in 0..self.candidates.len() {
            let c = self.candidates[i].clone();
            let r = self.result[i];
            result.push((c, r));
        }
        ProposalView {
            id,
            typ: self.typ,
            ref_link: self.ref_link,
            start: self.start,
            end: self.end,
            cooldown: self.cooldown,
            quorum: self.quorum,
            voters_num: self.voters_num,
            seats: self.seats,
            result,
        }
    }

    pub fn assert_active(&self) {
        let now = env::block_timestamp_ms();
        require!(
            self.start <= now && now <= self.end,
            format!("can only vote between proposal start and end time")
        )
    }

    pub fn is_active_or_cooldown(&self) -> bool {
        let now = env::block_timestamp_ms();
        if self.start <= now && now <= (self.end + self.cooldown) {
            return true;
        }
        false
    }

    /// once vote proof has been verified, we call this function to register a vote.
    pub fn vote_on_verified(
        &mut self,
        sbts: &Vec<TokenId>,
        voter: AccountId,
        vote: Vote,
    ) -> Result<(), VoteError> {
        self.assert_active();
<<<<<<< HEAD
        for t in sbts {
            if !self.voters.insert(t) {
                return Err(VoteError::DoubleVote(*t));
            }
            require!(
                self.user_sbt.insert(&voter, t).is_none(),
                "user already voted"
            );
        }
=======
>>>>>>> 3390a299
        let mut indexes = Vec::new();
        self.voters_num += 1;
        for candidate in vote {
            let idx = self.candidates.binary_search(&candidate).unwrap();
            self.result[idx] += 1;
            indexes.push(idx);
        }
        // TODO: this logic needs to be updated once we use more tokens per user to vote
        // now we require that sbts length is 1 (it's checked in the contract.on_vote_verified)
        for t in sbts {
            if self.voters.insert(t, &indexes).is_some() {
                return Err(VoteError::DoubleVote(*t));
            }
        }
        Ok(())
    }

    pub fn revoke_votes(&mut self, token_id: TokenId) -> Result<(), RevokeVoteError> {
        if !self.is_active_or_cooldown() {
            return Err(RevokeVoteError::NotActive);
        }
        let vote = self
            .voters
            .get(&token_id)
            .ok_or(RevokeVoteError::NotVoted)?;
        for candidate in vote {
            self.result[candidate] -= 1;
        }
        self.voters_num -= 1;
        self.voters.remove(&token_id);
        Ok(())
    }

    /// returns proposal status
    /// now: time in miliseconds
    pub fn status(&self, now: u64) -> ProposalStatus {
        if now < self.start {
            return ProposalStatus::NOT_STARTED;
        } else if now <= self.end {
            return ProposalStatus::ONGOING;
        } else if now <= self.cooldown + self.end {
            return ProposalStatus::COOLDOWN;
        } else {
            return ProposalStatus::ENDED;
        }
    }
}

pub type Vote = Vec<AccountId>;

/// * valid_candidates must be a sorted slice.
pub fn validate_vote(vs: &Vote, max_credits: u16, valid_candidates: &[AccountId]) {
    require!(
        vs.len() <= max_credits as usize,
        format!("max vote is {} seats", max_credits)
    );
    let mut vote_for = HashSet::new();
    for candidate in vs {
        require!(
            vote_for.insert(candidate),
            "double vote for the same candidate"
        );
        require!(
            valid_candidates.binary_search(candidate).is_ok(),
            "vote for unknown candidate"
        );
    }
}

/// Decodes hex string into bytes. Panics if `s` is not a 64byte hex string.
pub fn assert_hash_hex_string(s: &str) -> [u8; 32] {
    require!(s.len() == 64, "policy must be a 64byte hex string");
    let mut a: [u8; 32] = [0u8; 32];
    hex::decode_to_slice(s, &mut a).expect("policy must be a proper hex string");
    a
}

#[cfg(all(test, not(target_arch = "wasm32")))]
mod unit_tests {
    use super::*;
    use crate::{storage::StorageKey, ProposalType, ProposalView};

    fn mk_account(i: u16) -> AccountId {
        AccountId::new_unchecked(format!("acc{}", i))
    }

    #[test]
    fn test_assert_hash_hex_string() {
        let h = "f1c09f8686fe7d0d798517111a66675da0012d8ad1693a47e0e2a7d3ae1c69d4";
        let b1 = assert_hash_hex_string(h);
        let b2 = hex::decode(h).unwrap();
        assert_eq!(b1.to_vec(), b2);
    }

    #[test]
    #[should_panic(expected = "policy must be a 64byte hex string")]
    fn test_assert_hash_hex_string_not_64bytes() {
        let h = "f1c09f8";
        assert_hash_hex_string(h);
    }

    #[test]
    fn to_proposal_view() {
        let p = Proposal {
            typ: ProposalType::CouncilOfAdvisors,
            ref_link: "near.social/abc".to_owned(),
            start: 10,
            end: 111222,
            cooldown: 1000,
            quorum: 551,
            seats: 2,
            candidates: vec![mk_account(2), mk_account(1), mk_account(3), mk_account(4)],
            result: vec![10000, 5, 321, 121],
            voters: LookupMap::new(StorageKey::ProposalVoters(1)),
            voters_num: 10,
<<<<<<< HEAD
            voters_candidates: LookupMap::new(StorageKey::VotersCandidates(1)),
            user_sbt: LookupMap::new(StorageKey::UserSBT(1)),
            policy: policy1(),
=======
            min_candidate_support: 2,
>>>>>>> 3390a299
        };
        assert_eq!(
            ProposalView {
                id: 12,
                typ: ProposalType::CouncilOfAdvisors,
                ref_link: p.ref_link.clone(),
                start: p.start,
                end: p.end,
                cooldown: p.cooldown,
                quorum: p.quorum,
                seats: p.seats,
                voters_num: p.voters_num,
                result: vec![
                    (mk_account(2), 10000),
                    (mk_account(1), 5),
                    (mk_account(3), 321),
                    (mk_account(4), 121)
                ],
            },
            p.to_view(12)
        )
    }

    #[test]
    fn revoke_votes() {
        let mut p = Proposal {
            typ: ProposalType::CouncilOfAdvisors,
            ref_link: "near.social/abc".to_owned(),
            start: 0,
            end: 100,
            cooldown: 10,
            quorum: 551,
            seats: 2,
            candidates: vec![mk_account(1), mk_account(2)],
            result: vec![3, 1],
            voters: LookupMap::new(StorageKey::ProposalVoters(1)),
            voters_num: 3,
<<<<<<< HEAD
            voters_candidates: LookupMap::new(StorageKey::VotersCandidates(1)),
            user_sbt: LookupMap::new(StorageKey::UserSBT(1)),
            policy: policy1(),
=======
            min_candidate_support: 2,
>>>>>>> 3390a299
        };
        p.voters.insert(&1, &vec![0, 1]);
        p.voters.insert(&2, &vec![0]);
        p.voters.insert(&3, &vec![0]);

        match p.revoke_votes(1) {
            Ok(_) => (),
            x => panic!("expected OK, got: {:?}", x),
        }
        assert_eq!(p.result, vec![2, 0]);
        match p.revoke_votes(2) {
            Ok(_) => (),
            x => panic!("expected OK, got: {:?}", x),
        }
        assert_eq!(p.result, vec![1, 0]);
        match p.revoke_votes(3) {
            Ok(_) => (),
            x => panic!("expected OK, got: {:?}", x),
        }
        assert_eq!(p.result, vec![0, 0]);
    }

    #[test]
    fn revoke_revoked_votes() {
        let mut p = Proposal {
            typ: ProposalType::CouncilOfAdvisors,
            ref_link: "near.social/abc".to_owned(),
            start: 0,
            end: 100,
            cooldown: 10,
            quorum: 551,
            seats: 2,
            candidates: vec![mk_account(1), mk_account(2)],
            result: vec![1, 1],
            voters: LookupMap::new(StorageKey::ProposalVoters(1)),
            voters_num: 1,
<<<<<<< HEAD
            voters_candidates: LookupMap::new(StorageKey::VotersCandidates(1)),
            user_sbt: LookupMap::new(StorageKey::UserSBT(1)),
            policy: policy1(),
=======
            min_candidate_support: 2,
>>>>>>> 3390a299
        };
        p.voters.insert(&1, &vec![0, 1]);

        match p.revoke_votes(1) {
            Ok(_) => (),
            x => panic!("expected OK, got: {:?}", x),
        }
        assert_eq!(p.result, vec![0, 0]);
        match p.revoke_votes(1) {
            Err(RevokeVoteError::NotVoted) => (),
            x => panic!("expected NotVoted, got: {:?}", x),
        }
    }

    #[test]
    fn revoke_non_exising_votes() {
        let mut p = Proposal {
            typ: ProposalType::CouncilOfAdvisors,
            ref_link: "near.social/abc".to_owned(),
            start: 0,
            end: 100,
            cooldown: 10,
            quorum: 551,
            seats: 2,
            candidates: vec![mk_account(1), mk_account(2)],
            result: vec![1, 1],
            voters: LookupMap::new(StorageKey::ProposalVoters(1)),
            voters_num: 1,
<<<<<<< HEAD
            voters_candidates: LookupMap::new(StorageKey::VotersCandidates(1)),
            user_sbt: LookupMap::new(StorageKey::UserSBT(1)),
            policy: policy1(),
=======
            min_candidate_support: 2,
>>>>>>> 3390a299
        };
        p.voters.insert(&1, &vec![0, 1]);

        match p.revoke_votes(2) {
            Err(RevokeVoteError::NotVoted) => (),
            x => panic!("expected NotVoted, got: {:?}", x),
        }
    }
}<|MERGE_RESOLUTION|>--- conflicted
+++ resolved
@@ -51,18 +51,10 @@
     /// result[i] = sum of votes for candidates[i]
     pub result: Vec<u64>,
     /// map of voter SBT -> candidates they voted for (token IDs used for voting -> candidates index)
-<<<<<<< HEAD
-    pub voters_candidates: LookupMap<TokenId, Vec<usize>>,
-    /// map of users -> SBT they voted with
-    pub user_sbt: LookupMap<AccountId, TokenId>,
-    /// blake2s-256 hash of the Fair Voting Policy text.
-    pub policy: [u8; 32],
-=======
     pub voters: LookupMap<TokenId, Vec<usize>>,
     pub voters_num: u32,
     /// min amount of votes for a candidate to be considered a "winner".
     pub min_candidate_support: u32,
->>>>>>> 3390a299
 }
 
 #[derive(Serialize)]
@@ -134,18 +126,6 @@
         vote: Vote,
     ) -> Result<(), VoteError> {
         self.assert_active();
-<<<<<<< HEAD
-        for t in sbts {
-            if !self.voters.insert(t) {
-                return Err(VoteError::DoubleVote(*t));
-            }
-            require!(
-                self.user_sbt.insert(&voter, t).is_none(),
-                "user already voted"
-            );
-        }
-=======
->>>>>>> 3390a299
         let mut indexes = Vec::new();
         self.voters_num += 1;
         for candidate in vote {
@@ -261,13 +241,7 @@
             result: vec![10000, 5, 321, 121],
             voters: LookupMap::new(StorageKey::ProposalVoters(1)),
             voters_num: 10,
-<<<<<<< HEAD
-            voters_candidates: LookupMap::new(StorageKey::VotersCandidates(1)),
-            user_sbt: LookupMap::new(StorageKey::UserSBT(1)),
-            policy: policy1(),
-=======
             min_candidate_support: 2,
->>>>>>> 3390a299
         };
         assert_eq!(
             ProposalView {
@@ -305,13 +279,7 @@
             result: vec![3, 1],
             voters: LookupMap::new(StorageKey::ProposalVoters(1)),
             voters_num: 3,
-<<<<<<< HEAD
-            voters_candidates: LookupMap::new(StorageKey::VotersCandidates(1)),
-            user_sbt: LookupMap::new(StorageKey::UserSBT(1)),
-            policy: policy1(),
-=======
             min_candidate_support: 2,
->>>>>>> 3390a299
         };
         p.voters.insert(&1, &vec![0, 1]);
         p.voters.insert(&2, &vec![0]);
@@ -348,13 +316,7 @@
             result: vec![1, 1],
             voters: LookupMap::new(StorageKey::ProposalVoters(1)),
             voters_num: 1,
-<<<<<<< HEAD
-            voters_candidates: LookupMap::new(StorageKey::VotersCandidates(1)),
-            user_sbt: LookupMap::new(StorageKey::UserSBT(1)),
-            policy: policy1(),
-=======
             min_candidate_support: 2,
->>>>>>> 3390a299
         };
         p.voters.insert(&1, &vec![0, 1]);
 
@@ -383,13 +345,7 @@
             result: vec![1, 1],
             voters: LookupMap::new(StorageKey::ProposalVoters(1)),
             voters_num: 1,
-<<<<<<< HEAD
-            voters_candidates: LookupMap::new(StorageKey::VotersCandidates(1)),
-            user_sbt: LookupMap::new(StorageKey::UserSBT(1)),
-            policy: policy1(),
-=======
             min_candidate_support: 2,
->>>>>>> 3390a299
         };
         p.voters.insert(&1, &vec![0, 1]);
 
