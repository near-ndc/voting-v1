use std::collections::HashMap;

use common::finalize_storage_check;
use events::*;
use near_sdk::borsh::{self, BorshDeserialize, BorshSerialize};
use near_sdk::collections::LookupMap;
use near_sdk::json_types::U128;
use near_sdk::{
    env, near_bindgen, AccountId, Balance, Gas, PanicOnDefault, Promise, PromiseOrValue,
    PromiseResult,
};

mod constants;
mod errors;
mod events;
mod ext;
pub mod proposal;
mod storage;
mod view;

pub use crate::constants::*;
pub use crate::errors::*;
pub use crate::ext::*;
pub use crate::proposal::*;
use crate::storage::*;

#[near_bindgen]
#[derive(BorshDeserialize, BorshSerialize, PanicOnDefault)]
pub struct Contract {
    pub prop_counter: u32,
    /// Set of proposals in the pre-vote queue.
    pub pre_vote_proposals: LookupMap<u32, Proposal>,
    /// Set of active proposals.
    pub proposals: LookupMap<u32, Proposal>,

    /// Near amount required to create a proposal. Will be slashed if the proposal is marked as
    /// spam.
    pub pre_vote_bond: Balance,
    pub active_queue_bond: Balance,

    /// minimum amount of members to approve the proposal
    /// u32 can hold a number up to 4.2 B. That is enough for many future iterations.
    pub threshold: u32,

    /// all times below are in miliseconds
    pub voting_duration: u64,
    pub pre_vote_duration: u64,

    pub iah_registry: AccountId,
    /// Slashed bonds are send to the community treasury.
    pub community_treasury: AccountId,
}

#[near_bindgen]
impl Contract {
    #[init]
    /// * hook_auth : map of accounts authorized to call hooks
    pub fn new(
        pre_vote_duration: u64,
        voting_duration: u64,
        iah_registry: AccountId,
        community_treasury: AccountId,
        // TODO: make sure the threshold is calculated properly
        threshold: u32,
        pre_vote_bond: U128,
        active_queue_bond: U128,
    ) -> Self {
        Self {
            prop_counter: 0,
            pre_vote_proposals: LookupMap::new(StorageKey::PreVoteProposals),
            proposals: LookupMap::new(StorageKey::Proposals),
            pre_vote_duration,
            voting_duration,
            iah_registry,
            pre_vote_bond: pre_vote_bond.0,
            active_queue_bond: active_queue_bond.0,
            threshold, // TODO, need to add dynamic quorum and threshold
            community_treasury,
        }
    }

    /*
     * Queries are in view.rs
     */

    /**********
     * TRANSACTIONS
     **********/

    /// Creates a new proposal.
    /// Returns the new proposal ID.
    /// Caller is required to attach enough deposit to cover the proposal storage as well as all
    /// possible votes (2*self.threshold - 1).
    /// NOTE: storage is paid from the bond.
    #[payable]
    #[handle_result]
    // TODO: bond, and deduce storage cost from the bond.
    // TODO: must be called via iah_call
    pub fn create_proposal(
        &mut self,
        kind: PropKind,
        description: String,
    ) -> Result<u32, CreatePropError> {
        let storage_start = env::storage_usage();
        let user = env::predecessor_account_id();
        let now = env::block_timestamp_ms();
        let bond = env::attached_deposit();

        if bond < self.pre_vote_bond {
            return Err(CreatePropError::MinBond);
        }
        // TODO: check if proposal is created by a congress member. If yes, move it to active
        // immediately.
        let active = bond >= self.active_queue_bond;
        self.prop_counter += 1;
        emit_prop_created(self.prop_counter, &kind, active);
        let prop = Proposal {
            proposer: user.clone(),
            bond,
            additional_bond: None,
            description,
            kind,
            status: if active {
                ProposalStatus::InProgress
            } else {
                ProposalStatus::PreVote
            },
            approve: 0,
            reject: 0,
            abstain: 0,
            spam: 0,
            votes: HashMap::new(),
            start: now,
            approved_at: None,
        };
        if active {
            self.proposals.insert(&self.prop_counter, &prop);
        } else {
            self.pre_vote_proposals.insert(&self.prop_counter, &prop);
        }

        // TODO: this has to change, because we can have more votes
        // max amount of votes is threshold + threshold-1.
        let extra_storage = VOTE_STORAGE * (2 * self.threshold - 1) as u64;
        if let Err(reason) = finalize_storage_check(storage_start, extra_storage, user) {
            return Err(CreatePropError::Storage(reason));
        }

        Ok(self.prop_counter)
    }

    #[payable]
    #[handle_result]
    /// Allows to add more bond to a proposal to move it to the active queue. Anyone can top up.
    /// Returns true if the transaction succeeded, or false if the proposal is outdated and
    /// can't be top up any more.
    /// Emits:
    /// * proposal-prevote-slashed: when the prevote proposal is overdue and didn't get enough
    ///   support on time.
    /// * proposal-active: when a proposal was successfully updated.
    /// Excess of attached bond is sent back to the caller.
    /// Returns error when proposal is not in the pre-vote queue or not enough bond was attached.
    pub fn top_up_proposal(&mut self, id: u32) -> Result<bool, MovePropError> {
        let user = env::predecessor_account_id();
        let now = env::block_timestamp_ms();
        let mut bond = env::attached_deposit();
        let mut p = self.remove_pre_vote_prop(id)?;

        if now - p.start > self.pre_vote_duration {
            // transfer attached N, slash bond & keep the proposal removed.
            Promise::new(user.clone()).transfer(bond);
            Promise::new(self.community_treasury.clone()).transfer(p.bond);
            emit_prevote_prop_slashed(id, p.bond);
            return Ok(false);
        }

        let required_bond = self.active_queue_bond - p.bond;
        if bond < required_bond {
            return Err(MovePropError::MinBond);
        }
        let diff = bond - required_bond;
        if diff > 0 {
            Promise::new(user.clone()).transfer(diff);
            bond -= diff;
        }
        p.status = ProposalStatus::InProgress;
        p.additional_bond = Some((user, bond));
        p.start = now;
        self.proposals.insert(&id, &p);
        emit_prop_active(id);

        Ok(true)
    }

    #[handle_result]
    // TODO: must be called via iah_call
    pub fn vote(&mut self, id: u32, vote: Vote) -> Result<(), VoteError> {
        let user = env::predecessor_account_id();
        let mut prop = self.assert_proposal(id);

        if !matches!(prop.status, ProposalStatus::InProgress) {
            return Err(VoteError::NotInProgress);
        }
        if env::block_timestamp_ms() > prop.start + self.voting_duration {
            return Err(VoteError::NotActive);
        }

        prop.add_vote(user, vote, self.threshold)?;

        if prop.status == ProposalStatus::Spam {
            self.proposals.remove(&id);
            emit_spam(id);
            // TODO: slash bonds
            return Ok(());
        } else {
            self.proposals.insert(&id, &prop);
        }

        emit_vote(id);

        if prop.status == ProposalStatus::Approved {
            // We ignore a failure of self.execute here to assure that the vote is counted.
            let res = self.execute(id);
            if res.is_err() {
                emit_vote_execute(id, res.err().unwrap());
            }
        }

        Ok(())
    }

    /// Allows anyone to execute proposal.
    #[handle_result]
    pub fn execute(&mut self, id: u32) -> Result<PromiseOrValue<()>, ExecError> {
        let mut prop = self.assert_proposal(id);
        if !matches!(
            prop.status,
            // if the previous proposal execution failed, we should be able to re-execute it
            ProposalStatus::Approved | ProposalStatus::Failed
        ) {
            return Err(ExecError::NotApproved);
        }
        let now = env::block_timestamp_ms();
        if now <= prop.start + self.voting_duration {
            return Err(ExecError::ExecTime);
        }

        prop.status = ProposalStatus::Executed;
        let mut result = PromiseOrValue::Value(());
        match &prop.kind {
            PropKind::Dismiss { dao, member } => {
                result = ext_congress::ext(dao.clone())
                    .dismiss_hook(member.clone())
                    .into();
            }
            PropKind::Dissolve { dao } => {
                result = ext_congress::ext(dao.clone()).dissolve_hook().into();
            }
            PropKind::Veto { dao, prop_id } => {
                result = ext_congress::ext(dao.clone())
                    .veto_hook(prop_id.clone())
                    .into();
            }
            PropKind::ApproveBudget { prop_id: _ } => (),
            PropKind::Text => (),
        };
        self.proposals.insert(&id, &prop);

        let result = match result {
            PromiseOrValue::Promise(promise) => promise
                .then(
                    ext_self::ext(env::current_account_id())
                        .with_static_gas(EXECUTE_CALLBACK_GAS)
                        .on_execute(id),
                )
                .into(),
            _ => {
                emit_executed(id);
                result
            }
        };
        Ok(result)
    }

    /*****************
     * INTERNAL
     ****************/

    fn assert_proposal(&self, id: u32) -> Proposal {
        self.proposals.get(&id).expect("proposal does not exist")
    }

    fn remove_pre_vote_prop(&mut self, id: u32) -> Result<Proposal, MovePropError> {
        match self.pre_vote_proposals.remove(&id) {
            Some(p) => Ok(p),
            None => Err(MovePropError::NotFound),
        }
    }

    #[private]
    pub fn on_execute(&mut self, prop_id: u32) {
        assert_eq!(
            env::promise_results_count(),
            1,
            "ERR_UNEXPECTED_CALLBACK_PROMISES"
        );
        match env::promise_result(0) {
            PromiseResult::NotReady => unreachable!(),
            PromiseResult::Successful(_) => (),
            PromiseResult::Failed => {
                let mut prop = self.assert_proposal(prop_id);
                prop.status = ProposalStatus::Failed;
                self.proposals.insert(&prop_id, &prop);
                emit_executed(prop_id);
            }
        };
    }
}

#[cfg(all(test, not(target_arch = "wasm32")))]
mod unit_tests {
    use near_sdk::{test_utils::VMContextBuilder, testing_env, VMContext, ONE_NEAR};

    use crate::*;

    /// 1ms in nano seconds
    const MSECOND: u64 = 1_000_000;

    const START: u64 = 60 * 5 * 1000 * MSECOND;
    // In milliseconds
    const VOTING_DURATION: u64 = 60 * 5 * 1000;
    const PRE_VOTE_DURATION: u64 = 60 * 10 * 1000;
    const PRE_BOND: u128 = ONE_NEAR * 3;
    const BOND: u128 = ONE_NEAR * 500;

    fn acc(idx: u8) -> AccountId {
        AccountId::new_unchecked(format!("user-{}.near", idx))
    }

    fn coa() -> AccountId {
        AccountId::new_unchecked("coa.near".to_string())
    }

    fn iah_registry() -> AccountId {
        AccountId::new_unchecked("registry.near".to_string())
    }

    fn treasury() -> AccountId {
        AccountId::new_unchecked("treasury.near".to_string())
    }

    /// creates a test contract with proposal threshold=3
    fn setup_ctr(attach_deposit: u128) -> (VMContext, Contract, u32) {
        let mut context = VMContextBuilder::new().build();
        let mut contract = Contract::new(
            PRE_VOTE_DURATION,
            VOTING_DURATION,
            iah_registry(),
            treasury(),
            3,
            U128(PRE_BOND),
            U128(BOND),
        );
        context.block_timestamp = START;
        context.predecessor_account_id = acc(1);
        context.attached_deposit = attach_deposit;
        testing_env!(context.clone());

        let id = contract
            .create_proposal(PropKind::Text, "Proposal unit test 1".to_string())
            .unwrap();
        (context, contract, id)
    }

    fn vote(mut ctx: VMContext, ctr: &mut Contract, accs: Vec<AccountId>, id: u32, vote: Vote) {
        for a in accs {
            ctx.predecessor_account_id = a.clone();
            testing_env!(ctx.clone());
            let res = ctr.vote(id, vote.clone());
            assert_eq!(
                res,
                Ok(()),
                "\nacc {} _____ prop: {:?}",
                a,
                ctr.proposals.get(&id).unwrap(),
            );
        }
    }

    #[test]
    fn basic_flow() {
        let (mut ctx, mut ctr, id) = setup_ctr(PRE_BOND);
        let mut prop1 = ctr.get_proposal(id).unwrap();
        assert_eq!(prop1.proposal.status, ProposalStatus::PreVote);
        assert_eq!(ctr.number_of_proposals(), 1);
        assert_eq!(
            ctr.get_proposals(0, 10, None),
            vec![],
            "should only return active proposals"
        );
        //
        // move proposal to an active queue and vote
        //
        ctx.attached_deposit = BOND;
        ctx.block_timestamp += MSECOND;
        ctx.predecessor_account_id = acc(2);
        testing_env!(ctx.clone());
        assert_eq!(Ok(true), ctr.top_up_proposal(id));
        // update the prop1 to the expected vaules
        prop1.proposal.status = ProposalStatus::InProgress;
        prop1.proposal.start = (START + MSECOND) / MSECOND;
        prop1.proposal.additional_bond = Some((acc(2), BOND - PRE_BOND));
        assert_eq!(ctr.get_proposals(0, 10, None), vec![prop1.clone()]);

        ctx.attached_deposit = 0;
        testing_env!(ctx.clone());
        vote(
            ctx.clone(),
            &mut ctr,
            vec![acc(1), acc(2), acc(3)],
            id,
            Vote::Approve,
        );

        prop1 = ctr.get_proposal(id).unwrap();
        assert_eq!(prop1.proposal.status, ProposalStatus::Approved);

        // Proposal already got enough votes - it's approved
        ctx.predecessor_account_id = acc(5);
        testing_env!(ctx.clone());
        assert_eq!(ctr.vote(id, Vote::Approve), Err(VoteError::NotInProgress));

        //
        // Create a new proposal, not enough bond
        //
        let resp = ctr.create_proposal(PropKind::Text, "proposal".to_owned());
        assert_eq!(resp, Err(CreatePropError::MinBond));

        //
        // Create a new proposal with bond to active queue and check double vote and expire
        // Check all votes
        //
        ctx.attached_deposit = BOND;
        ctx.predecessor_account_id = acc(3);
        testing_env!(ctx.clone());
        let id = ctr
            .create_proposal(PropKind::Text, "proposal".to_owned())
            .unwrap();
        let mut prop2 = ctr.get_proposal(id).unwrap();
        assert_eq!(ctr.vote(id, Vote::Approve), Ok(()));
        vote(
            ctx.clone(),
            &mut ctr,
            vec![acc(1), acc(2)],
            id,
            Vote::Reject,
        );

        prop2.proposal.approve = 1;
        prop2.proposal.reject = 2;
        prop2.proposal.votes.insert(acc(3), Vote::Approve);
        prop2.proposal.votes.insert(acc(1), Vote::Reject);
        prop2.proposal.votes.insert(acc(2), Vote::Reject);

        assert_eq!(ctr.get_proposals(0, 1, None), vec![prop1.clone()]);
        assert_eq!(
            ctr.get_proposals(0, 10, None),
            vec![prop1.clone(), prop2.clone()]
        );
        assert_eq!(
            ctr.get_proposals(1, 10, None),
            vec![prop1.clone(), prop2.clone()]
        );
        assert_eq!(ctr.get_proposals(2, 10, None), vec![prop2.clone()]);
        assert_eq!(ctr.get_proposals(3, 10, None), vec![]);

        // TODO: add a test case for checking not authorized (but firstly we need to implement that)
        // ctx.predecessor_account_id = acc(5);
        // testing_env!(ctx.clone());
        // match ctr.vote(id, Vote::Approve) {
        //     Err(VoteError::NotAuthorized) => (),
        //     x => panic!("expected NotAuthorized, got: {:?}", x),
        // }

        // TODO: test case checking automatic execution
        // ctx.predecessor_account_id = acc(2);
        // testing_env!(ctx.clone());
        // let id = ctr
        //     .create_proposal(PropKind::Text, "Proposal unit test 2".to_string())
        //     .unwrap();
        // vote(ctx, &mut ctr, vec![acc(1), acc(2), acc(3)], id);
        // let prop = ctr.get_proposal(id).unwrap();
        // assert_eq!(prop.proposal.status, ProposalStatus::Executed);

        //
        // create proposal, set timestamp past voting period, status should be rejected
        //
        let id = ctr
            .create_proposal(PropKind::Text, "Proposal unit test query 3".to_string())
            .unwrap();

        let prop = ctr.get_proposal(id).unwrap();
        ctx.block_timestamp = (prop.proposal.start + ctr.voting_duration + 1) * MSECOND;
        testing_env!(ctx);

        let prop = ctr.get_proposal(id).unwrap();
        assert_eq!(prop.proposal.status, ProposalStatus::Rejected);
    }

    #[test]
    fn proposal_overdue() {
        let (mut ctx, mut ctr, id) = setup_ctr(BOND);
        ctx.block_timestamp = START + (ctr.voting_duration + 1) * MSECOND;
        testing_env!(ctx.clone());
        assert_eq!(ctr.vote(id, Vote::Approve), Err(VoteError::NotActive));
    }

    #[test]
    #[should_panic(expected = "proposal does not exist")]
    fn proposal_does_not_exist() {
        let (_, mut ctr, _) = setup_ctr(BOND);
        ctr.vote(10, Vote::Approve).unwrap();
    }

    #[test]
    fn proposal_execution_text() {
        let (mut ctx, mut ctr, id) = setup_ctr(BOND);
        match ctr.execute(id) {
            Err(ExecError::NotApproved) => (),
            Ok(_) => panic!("expected NotApproved, got: OK"),
            Err(err) => panic!("expected NotApproved got: {:?}", err),
        }
        vote(
            ctx.clone(),
            &mut ctr,
            vec![acc(1), acc(2), acc(3)],
            id,
            Vote::Approve,
        );

        let mut prop = ctr.get_proposal(id).unwrap();
        assert_eq!(prop.proposal.status, ProposalStatus::Approved);

        match ctr.execute(id) {
            Err(ExecError::ExecTime) => (),
            Ok(_) => panic!("expected ExecTime, got: OK"),
            Err(err) => panic!("expected ExecTime got: {:?}", err),
        }

        ctx.block_timestamp = START + (ctr.voting_duration + 1) * MSECOND;
        testing_env!(ctx);

        ctr.execute(id).unwrap();

        prop = ctr.get_proposal(id).unwrap();
        assert_eq!(prop.proposal.status, ProposalStatus::Executed);
    }

    #[test]
    fn overwrite_votes() {
        let (mut ctx, mut ctr, id) = setup_ctr(BOND);
        let mut p = ctr.get_proposal(id).unwrap();
        assert_eq!(p.proposal.status, ProposalStatus::InProgress);
        assert!((p.proposal.votes.is_empty()));

        ctx.predecessor_account_id = acc(1);
        testing_env!(ctx.clone());

        assert_eq!(ctr.vote(id, Vote::Approve), Ok(()));
        p.proposal.approve = 1;
        p.proposal.votes.insert(acc(1), Vote::Approve);
        assert_eq!(ctr.get_proposal(id).unwrap(), p);

        assert_eq!(ctr.vote(id, Vote::Abstain), Ok(()));
        p.proposal.approve = 0;
        p.proposal.abstain = 1;
        p.proposal.votes.insert(acc(1), Vote::Abstain);
        assert_eq!(ctr.get_proposal(id).unwrap(), p);

        assert_eq!(ctr.vote(id, Vote::Reject), Ok(()));
        p.proposal.abstain = 0;
        p.proposal.reject = 1;
        p.proposal.votes.insert(acc(1), Vote::Reject);
        assert_eq!(ctr.get_proposal(id).unwrap(), p);

        assert_eq!(ctr.vote(id, Vote::Spam), Ok(()));
        p.proposal.reject = 0;
        p.proposal.spam = 1;
        p.proposal.votes.insert(acc(1), Vote::Spam);
        assert_eq!(ctr.get_proposal(id).unwrap(), p);
    }
<<<<<<< HEAD
=======

    fn create_all_props(ctr: &mut Contract) -> (u32, u32) {
        let prop_text = ctr
            .create_proposal(PropKind::Text, "text proposal".to_string())
            .unwrap();
        let prop_fc = ctr
            .create_proposal(
                PropKind::FunctionCall {
                    receiver_id: acc(10),
                    actions: vec![],
                },
                "function call proposal".to_string(),
            )
            .unwrap();

        (prop_text, prop_fc)
    }

    #[test]
    fn get_proposals() {
        let (mut ctx, mut ctr, id1) = setup_ctr(5 * BOND);
        ctx.attached_deposit = BOND;
        testing_env!(ctx.clone());
        let id2 = ctr
            .create_proposal(PropKind::Text, "Proposal unit test 2".to_string())
            .unwrap();
        ctx.attached_deposit = BOND;
        testing_env!(ctx);
        let id3 = ctr
            .create_proposal(PropKind::Text, "Proposal unit test 3".to_string())
            .unwrap();
        let prop1 = ctr.get_proposal(id1).unwrap();
        let prop2 = ctr.get_proposal(id2).unwrap();
        let prop3 = ctr.get_proposal(id3).unwrap();
        assert_eq!(ctr.number_of_proposals(), 3);
        // non reversed
        assert_eq!(
            ctr.get_proposals(0, 10, None),
            vec![prop1.clone(), prop2.clone(), prop3.clone()]
        );
        // non reversed with litmit
        assert_eq!(
            ctr.get_proposals(0, 2, None),
            vec![prop1.clone(), prop2.clone()]
        );
        // reversed
        assert_eq!(
            ctr.get_proposals(3, 10, Some(true)),
            vec![prop3.clone(), prop2.clone(), prop1.clone()]
        );
        // reversed with limit
        assert_eq!(
            ctr.get_proposals(3, 2, Some(true)),
            vec![prop3.clone(), prop2.clone()]
        );
    }
>>>>>>> 2f98730d
}<|MERGE_RESOLUTION|>--- conflicted
+++ resolved
@@ -589,25 +589,6 @@
         p.proposal.votes.insert(acc(1), Vote::Spam);
         assert_eq!(ctr.get_proposal(id).unwrap(), p);
     }
-<<<<<<< HEAD
-=======
-
-    fn create_all_props(ctr: &mut Contract) -> (u32, u32) {
-        let prop_text = ctr
-            .create_proposal(PropKind::Text, "text proposal".to_string())
-            .unwrap();
-        let prop_fc = ctr
-            .create_proposal(
-                PropKind::FunctionCall {
-                    receiver_id: acc(10),
-                    actions: vec![],
-                },
-                "function call proposal".to_string(),
-            )
-            .unwrap();
-
-        (prop_text, prop_fc)
-    }
 
     #[test]
     fn get_proposals() {
@@ -647,5 +628,4 @@
             vec![prop3.clone(), prop2.clone()]
         );
     }
->>>>>>> 2f98730d
 }