use std::collections::{HashMap, HashSet};

use common::finalize_storage_check;
use events::*;
use near_sdk::{
    borsh::{self, BorshDeserialize, BorshSerialize},
    collections::{LazyOption, LookupMap},
    env,
    json_types::U128,
    near_bindgen, require, AccountId, Balance, PanicOnDefault, Promise, PromiseOrValue,
    PromiseResult,
};
use types::{CreatePropPayload, SBTs, SupportPropPayload, VotePayload};

mod constants;
mod errors;
mod events;
mod ext;
pub mod proposal;
mod storage;
mod types;
mod view;

pub use crate::constants::*;
pub use crate::errors::*;
pub use crate::ext::*;
pub use crate::proposal::*;
use crate::storage::*;

// TODO temp value
const THRESHOLD: u32 = 3;

#[near_bindgen]
#[derive(BorshDeserialize, BorshSerialize, PanicOnDefault)]
pub struct Contract {
    pub prop_counter: u32,
    /// Set of proposals in the pre-vote queue.
    pub pre_vote_proposals: LookupMap<u32, Proposal>,
    /// Set of active proposals.
    pub proposals: LookupMap<u32, Proposal>,

    /// Near amount required to create a proposal. Will be slashed if the proposal is marked as
    /// spam.
    pub pre_vote_bond: Balance,
    pub active_queue_bond: Balance,
    /// amount of users that need to support a proposal to move it to the active queue;
    pub pre_vote_support: u32,

    /// minimum amount of members to approve the proposal
    /// u32 can hold a number up to 4.2 B. That is enough for many future iterations.
    pub simple_consent: Consent,
    pub super_consent: Consent,

    /// all times below are in miliseconds
    pub voting_duration: u64,
    pub pre_vote_duration: u64,
    pub accounts: LazyOption<Accounts>,
}

#[near_bindgen]
impl Contract {
    #[init]
    /// * hook_auth : map of accounts authorized to call hooks
    pub fn new(
        pre_vote_duration: u64,
        voting_duration: u64,
        pre_vote_support: u32,
        pre_vote_bond: U128,
        active_queue_bond: U128,
        accounts: Accounts,
        simple_consent: Consent,
        super_consent: Consent,
    ) -> Self {
        Self {
            prop_counter: 0,
            pre_vote_proposals: LookupMap::new(StorageKey::PreVoteProposals),
            proposals: LookupMap::new(StorageKey::Proposals),
            pre_vote_duration,
            voting_duration,
            pre_vote_bond: pre_vote_bond.0,
            active_queue_bond: active_queue_bond.0,
            pre_vote_support,
            accounts: LazyOption::new(StorageKey::Accounts, Some(&accounts)),
            simple_consent,
            super_consent,
        }
    }

    /*
     * Queries are in view.rs
     */

    /**********
     * TRANSACTIONS
     **********/

    /// Creates a new proposal.
    /// Returns the new proposal ID.
    /// Caller is required to attach enough deposit to cover the proposal storage as well as all
    /// possible votes.
    /// Must be called via `iah_registry.is_human_call`.
    /// NOTE: storage is paid from the bond.
    #[payable]
    #[handle_result]
    pub fn create_proposal(
        &mut self,
        caller: AccountId,
        #[allow(unused_variables)] iah_proof: SBTs,
        payload: CreatePropPayload,
    ) -> Result<u32, CreatePropError> {
        self.assert_iah_registry();
        let storage_start = env::storage_usage();
        let now = env::block_timestamp_ms();
        let bond = env::attached_deposit();

        if bond < self.pre_vote_bond {
            return Err(CreatePropError::MinBond);
        }
        // TODO: check if proposal is created by a congress member. If yes, move it to active
        // immediately.
        let active = bond >= self.active_queue_bond;
        self.prop_counter += 1;
        emit_prop_created(self.prop_counter, &payload.kind, active);
        let mut prop = Proposal {
            proposer: caller.clone(),
            bond,
            additional_bond: None,
            description: payload.description,
            kind: payload.kind,
            status: if active {
                ProposalStatus::InProgress
            } else {
                ProposalStatus::PreVote
            },
            approve: 0,
            reject: 0,
            abstain: 0,
            spam: 0,
            support: 0,
            supported: HashSet::new(),
            votes: HashMap::new(),
            start: now,
            approved_at: None,
            proposal_storage_cost: 0,
        };
        if active {
            self.proposals.insert(&self.prop_counter, &prop);
        } else {
            self.pre_vote_proposals.insert(&self.prop_counter, &prop);
        }

        if let Err(reason) = finalize_storage_check(storage_start, 0, caller) {
            return Err(CreatePropError::Storage(reason));
        }
        prop.proposal_storage_cost =
            (env::storage_usage() - storage_start) as u128 * env::storage_byte_cost();
        if active {
            self.proposals.insert(&self.prop_counter, &prop);
        } else {
            self.pre_vote_proposals.insert(&self.prop_counter, &prop);
        }

        Ok(self.prop_counter)
    }

    /// Removes overdue pre-vote proposal.
    /// Fails if proposal is not overdue or not in pre-vote queue.
    #[handle_result]
    pub fn remove_overdue_proposal(&mut self, id: u32) -> Result<(), PrevotePropError> {
        let p = self.remove_pre_vote_prop(id)?;
        if env::block_timestamp_ms() - p.start <= self.pre_vote_duration {
            return Err(PrevotePropError::NotOverdue);
        }
        Promise::new(env::predecessor_account_id()).transfer(REMOVE_REWARD);
        self.slash_prop(id, p.bond - REMOVE_REWARD);
        // NOTE: we don't need to check p.additional_bond: if it is set then the prop wouldn't
        // be in the pre-vote queue.

        Ok(())
    }

    #[payable]
    #[handle_result]
    /// Allows to add more bond to a proposal to move it to the active queue. Anyone can top up.
    /// Returns true if the transaction succeeded, or false if the proposal is outdated and
    /// can't be top up any more.
    /// Emits:
    /// * proposal-prevote-slashed: when the prevote proposal is overdue and didn't get enough
    ///   support on time.
    /// * proposal-active: when a proposal was successfully updated.
    /// Excess of attached bond is sent back to the caller.
    /// Returns error when proposal is not in the pre-vote queue or not enough bond was attached.
    pub fn top_up_proposal(&mut self, id: u32) -> Result<bool, PrevotePropError> {
        let user = env::predecessor_account_id();
        let mut bond = env::attached_deposit();
        let mut p = self.remove_pre_vote_prop(id)?;

        if env::block_timestamp_ms() - p.start > self.pre_vote_duration {
            // Transfer attached N, slash bond & keep the proposal removed.
            // Note: user wanted to advance the proposal, rather than slash it, so reward is not
            // distributed.
            Promise::new(user.clone()).transfer(bond);
            self.slash_prop(id, p.bond);
            return Ok(false);
        }

        let required_bond = self.active_queue_bond - p.bond;
        if bond < required_bond {
            return Err(PrevotePropError::MinBond);
        }
        let diff = bond - required_bond;
        if diff > 0 {
            Promise::new(user.clone()).transfer(diff);
            bond -= diff;
        }
        p.additional_bond = Some((user, bond));
        self.insert_prop_to_active(id, &mut p);
        Ok(true)
    }

    /// Supports proposal in the pre-vote queue.
    /// Returns false if the proposal can't be supported because it is overdue.
    /// Must be called via `iah_registry.is_human_call`.
    #[handle_result]
    pub fn support_proposal(
        &mut self,
        caller: AccountId,
        #[allow(unused_variables)] iah_proof: SBTs,
        payload: SupportPropPayload,
    ) -> Result<bool, PrevotePropError> {
        self.assert_iah_registry();
        let mut p = self.assert_pre_vote_prop(payload.prop_id)?;
        if env::block_timestamp_ms() - p.start > self.pre_vote_duration {
            self.slash_prop(payload.prop_id, p.bond);
            self.pre_vote_proposals.remove(&payload.prop_id);
            return Ok(false);
        }
        p.add_support(caller)?;
        if p.support >= self.pre_vote_support {
            self.pre_vote_proposals.remove(&payload.prop_id);
            self.insert_prop_to_active(payload.prop_id, &mut p);
        } else {
            self.pre_vote_proposals.insert(&payload.prop_id, &p);
        }
        Ok(true)
    }

<<<<<<< HEAD
    /// Congressional support for a pre-vote proposal to move it to the active queue.
    /// Returns false if the proposal can't be supported because it is overdue.
    #[handle_result]
    pub fn support_proposal_by_congress(
        &mut self,
        prop_id: u32,
        dao: AccountId,
    ) -> Result<Promise, PrevotePropError> {
        let a = self.accounts.get().unwrap();
        if !(a.congress_coa == dao || a.congress_hom == dao || a.congress_tc == dao) {
            return Err(PrevotePropError::NotCongress);
        }

        Ok(ext_congress::ext(dao)
            .is_member(env::predecessor_account_id())
            .then(ext_self::ext(env::current_account_id()).on_support_by_congress(prop_id)))
    }

    /// Returns false if the proposal can't be supported because it is overdue.
    #[private]
    #[handle_result]
    pub fn on_support_by_congress(
        &mut self,
        #[callback_result] is_member: Result<bool, near_sdk::PromiseError>,
        prop_id: u32,
    ) -> Result<bool, PrevotePropError> {
        if !is_member.unwrap_or(false) {
            return Err(PrevotePropError::NotCongressMember);
        }

        let mut p = self.remove_pre_vote_prop(prop_id)?;
        if env::block_timestamp_ms() - p.start > self.pre_vote_duration {
            self.slash_prop(prop_id, p.bond);
            return Ok(false);
        }
        self.insert_prop_to_active(prop_id, &mut p);
        Ok(true)
    }

    /// Must be called via `iah_registry.is_human_call`.
=======
    #[payable]
>>>>>>> 1adbd8cf
    #[handle_result]
    pub fn vote(
        &mut self,
        caller: AccountId,
        #[allow(unused_variables)] iah_proof: SBTs,
        payload: VotePayload,
    ) -> Result<(), VoteError> {
        self.assert_iah_registry();
        let storage_start = env::storage_usage();
        let mut prop = self.assert_proposal(payload.prop_id);

        if !matches!(prop.status, ProposalStatus::InProgress) {
            return Err(VoteError::NotInProgress);
        }
        if env::block_timestamp_ms() > prop.start + self.voting_duration {
            return Err(VoteError::NotActive);
        }

        prop.add_vote(caller.clone(), payload.vote, THRESHOLD)?;

        if prop.status == ProposalStatus::Spam {
            self.proposals.remove(&payload.prop_id);
            emit_spam(payload.prop_id);
            let treasury = self.accounts.get().unwrap().community_treasury;
            Promise::new(treasury).transfer(prop.bond);
            emit_prop_slashed(payload.prop_id, prop.bond);
            return Ok(());
        } else {
            self.proposals.insert(&payload.prop_id, &prop);
            if let Err(reason) = finalize_storage_check(storage_start, 0, caller) {
                return Err(VoteError::Storage(reason));
            }
        }

        emit_vote(payload.prop_id);

        if prop.status == ProposalStatus::Approved {
            // We ignore a failure of self.execute here to assure that the vote is counted.
            let res = self.execute(payload.prop_id);
            if res.is_err() {
                emit_vote_execute(payload.prop_id, res.err().unwrap());
            }
        }

        Ok(())
    }

    /// Allows anyone to execute proposal.
    #[handle_result]
    pub fn execute(&mut self, id: u32) -> Result<PromiseOrValue<()>, ExecError> {
        self.refund_bond(id);
        let mut prop = self.assert_proposal(id);
        if !matches!(
            prop.status,
            // if the previous proposal execution failed, we should be able to re-execute it
            ProposalStatus::Approved | ProposalStatus::Failed
        ) {
            return Err(ExecError::NotApproved);
        }
        let now = env::block_timestamp_ms();
        if now <= prop.start + self.voting_duration {
            return Err(ExecError::ExecTime);
        }

        prop.status = ProposalStatus::Executed;
        let mut out = PromiseOrValue::Value(());
        match &prop.kind {
            PropKind::Dismiss { dao, member } => {
                out = ext_congress::ext(dao.clone())
                    .dismiss_hook(member.clone())
                    .into();
            }
            PropKind::Dissolve { dao } => {
                out = ext_congress::ext(dao.clone()).dissolve_hook().into();
            }
            PropKind::Veto { dao, prop_id } => {
<<<<<<< HEAD
                out = ext_congress::ext(dao.clone())
                    .veto_hook(prop_id.clone())
                    .into();
=======
                result = ext_congress::ext(dao.clone()).veto_hook(*prop_id).into();
>>>>>>> 1adbd8cf
            }
            PropKind::ApproveBudget { .. } => (),
            PropKind::Text => (),
        };

        self.proposals.insert(&id, &prop);

        let out = match out {
            PromiseOrValue::Promise(promise) => promise
                .then(
                    ext_self::ext(env::current_account_id())
                        .with_static_gas(EXECUTE_CALLBACK_GAS)
                        .on_execute(id),
                )
                .into(),
            _ => {
                emit_executed(id);
                out
            }
        };
        Ok(out)
    }

    /// Refund after voting period is over
    pub fn refund_bond(&mut self, id: u32) -> bool {
        let mut prop = self.assert_proposal(id);
        if prop.bond == 0 {
            return false;
        }
        if (prop.status == ProposalStatus::InProgress
            && env::block_timestamp_ms() <= prop.start + self.voting_duration)
            || prop.status == ProposalStatus::PreVote
            || prop.status == ProposalStatus::Spam
            || prop.status == ProposalStatus::Vetoed
        {
            return false;
        }

        // Vote storage is already paid by voters. We only keep storage for proposal.
        let refund = prop.bond - prop.proposal_storage_cost;
        Promise::new(prop.proposer.clone()).transfer(refund);
        if let Some(val) = prop.additional_bond.clone() {
            Promise::new(val.0).transfer(val.1);
        }
        prop.bond = 0;
        prop.additional_bond = None;
        self.proposals.insert(&id, &prop);
        true
    }

    /*****************
     * ADMIN
     ****************/

    pub fn admin_update_consent(&mut self, simple_consent: Consent, super_consent: Consent) {
        self.assert_admin();
        self.simple_consent = simple_consent;
        self.super_consent = super_consent;
    }

    /*****************
     * INTERNAL
     ****************/

    fn assert_admin(&self) {
        require!(
            env::predecessor_account_id() == self.accounts.get().unwrap().admin,
            "not authorized"
        );
    }

    fn assert_iah_registry(&self) {
        require!(
            env::predecessor_account_id() == self.accounts.get().unwrap().iah_registry,
            "must be called by iah_registry"
        );
    }

    fn assert_proposal(&self, id: u32) -> Proposal {
        self.proposals.get(&id).expect("proposal does not exist")
    }

    fn remove_pre_vote_prop(&mut self, id: u32) -> Result<Proposal, PrevotePropError> {
        match self.pre_vote_proposals.remove(&id) {
            Some(p) => Ok(p),
            None => Err(PrevotePropError::NotFound),
        }
    }

    fn assert_pre_vote_prop(&mut self, id: u32) -> Result<Proposal, PrevotePropError> {
        match self.pre_vote_proposals.get(&id) {
            Some(p) => Ok(p),
            None => Err(PrevotePropError::NotFound),
        }
    }

    fn insert_prop_to_active(&mut self, prop_id: u32, p: &mut Proposal) {
        p.supported.clear();
        p.status = ProposalStatus::InProgress;
        p.start = env::block_timestamp_ms();
        self.proposals.insert(&prop_id, p);
        emit_prop_active(prop_id);
    }

    fn slash_prop(&mut self, prop_id: u32, amount: Balance) {
        let treasury = self.accounts.get().unwrap().community_treasury;
        Promise::new(treasury).transfer(amount);
        emit_prevote_prop_slashed(prop_id, amount);
    }

    #[private]
    pub fn on_execute(&mut self, prop_id: u32) {
        assert_eq!(
            env::promise_results_count(),
            1,
            "ERR_UNEXPECTED_CALLBACK_PROMISES"
        );
        match env::promise_result(0) {
            PromiseResult::NotReady => unreachable!(),
            PromiseResult::Successful(_) => (),
            PromiseResult::Failed => {
                let mut prop = self.assert_proposal(prop_id);
                prop.status = ProposalStatus::Failed;
                self.proposals.insert(&prop_id, &prop);
                emit_executed(prop_id);
            }
        };
    }
}

#[cfg(all(test, not(target_arch = "wasm32")))]
mod unit_tests {
    use near_sdk::{test_utils::VMContextBuilder, testing_env, AccountId, VMContext, ONE_NEAR};

    use crate::{view::ConfigOutput, *};

    /// 1ms in nano seconds
    const MSECOND: u64 = 1_000_000;

    const START: u64 = 60 * 5 * 1000 * MSECOND;
    // In milliseconds
    const VOTING_DURATION: u64 = 60 * 5 * 1000;
    const PRE_VOTE_DURATION: u64 = 60 * 10 * 1000;
    const PRE_BOND: u128 = ONE_NEAR * 3;
    const BOND: u128 = ONE_NEAR * 500;
    const PRE_VOTE_SUPPORT: u32 = 10;
    const VOTE_DEPOSIT: u128 = ONE_NEAR / 1000;

    fn acc(idx: u8) -> AccountId {
        AccountId::new_unchecked(format!("user-{}.near", idx))
    }

    fn hom() -> AccountId {
        AccountId::new_unchecked("hom.near".to_string())
    }

    fn coa() -> AccountId {
        AccountId::new_unchecked("coa.near".to_string())
    }

    fn tc() -> AccountId {
        AccountId::new_unchecked("tc.near".to_string())
    }

    fn iah_registry() -> AccountId {
        AccountId::new_unchecked("registry.near".to_string())
    }

    fn treasury() -> AccountId {
        AccountId::new_unchecked("treasury.near".to_string())
    }

    fn admin() -> AccountId {
        AccountId::new_unchecked("admin.near".to_string())
    }

    fn vote_payload(id: u32, vote: Vote) -> VotePayload {
        VotePayload { prop_id: id, vote }
    }

    fn create_prop_payload(kind: PropKind, description: String) -> CreatePropPayload {
        CreatePropPayload { kind, description }
    }

    fn support_prop_payload(id: u32) -> SupportPropPayload {
        SupportPropPayload { prop_id: id }
    }

    fn iah_proof() -> SBTs {
        vec![(iah_registry(), vec![1, 4])]
    }

    /// creates a test contract with proposal
    fn setup_ctr(attach_deposit: u128) -> (VMContext, Contract, u32) {
        let mut context = VMContextBuilder::new().build();
        let mut contract = Contract::new(
            PRE_VOTE_DURATION,
            VOTING_DURATION,
            PRE_VOTE_SUPPORT,
            U128(PRE_BOND),
            U128(BOND),
            Accounts {
                iah_registry: iah_registry(),
                community_treasury: treasury(),
                congress_hom: hom(),
                congress_coa: coa(),
                congress_tc: tc(),
                admin: admin(),
            },
            Consent {
                quorum: 3,
                threshold: 50,
            },
            Consent {
                quorum: 5,
                threshold: 60,
            },
        );
        context.block_timestamp = START;
        context.predecessor_account_id = iah_registry();
        context.attached_deposit = attach_deposit;
        context.account_balance = ONE_NEAR * 2000;
        testing_env!(context.clone());

        let id = contract
            .create_proposal(
                acc(1),
                iah_proof(),
                create_prop_payload(PropKind::Text, "Proposal unit test 1".to_string()),
            )
            .unwrap();

        context.attached_deposit = 0;
        testing_env!(context.clone());

        (context, contract, id)
    }

    fn vote(mut ctx: VMContext, ctr: &mut Contract, accs: Vec<AccountId>, id: u32, vote: Vote) {
        for a in accs {
            ctx.predecessor_account_id = iah_registry();
            ctx.attached_deposit = VOTE_DEPOSIT;
            testing_env!(ctx.clone());
            let res = ctr.vote(a.clone(), iah_proof(), vote_payload(id, vote.clone()));
            assert_eq!(
                res,
                Ok(()),
                "\nacc {} _____ prop: {:?}",
                a,
                ctr.proposals.get(&id).unwrap(),
            );
        }
    }

    fn create_proposal(mut ctx: VMContext, ctr: &mut Contract, bond: Balance) -> u32 {
        ctx.predecessor_account_id = iah_registry();
        ctx.attached_deposit = bond;
        testing_env!(ctx.clone());
        ctr.create_proposal(
            acc(1),
            iah_proof(),
            create_prop_payload(PropKind::Text, "Proposal unit test".to_string()),
        )
        .unwrap()
    }

    #[test]
    fn basic_flow() {
        let (mut ctx, mut ctr, id) = setup_ctr(PRE_BOND);
        let mut prop1 = ctr.get_proposal(id).unwrap();
        assert_eq!(prop1.proposal.status, ProposalStatus::PreVote);
        assert_eq!(ctr.number_of_proposals(), 1);
        assert_eq!(
            ctr.get_proposals(0, 10, None),
            vec![],
            "should only return active proposals"
        );
        //
        // move proposal to an active queue and vote
        //
        ctx.attached_deposit = BOND;
        ctx.block_timestamp += MSECOND;
        ctx.predecessor_account_id = acc(2);
        testing_env!(ctx.clone());
        assert_eq!(Ok(true), ctr.top_up_proposal(id));
        // update the prop1 to the expected vaules
        prop1.proposal.status = ProposalStatus::InProgress;
        prop1.proposal.start = (START + MSECOND) / MSECOND;
        prop1.proposal.additional_bond = Some((acc(2), BOND - PRE_BOND));
        assert_eq!(ctr.get_proposals(0, 10, None), vec![prop1.clone()]);

        ctx.predecessor_account_id = iah_registry();
        ctx.attached_deposit = 0;
        testing_env!(ctx.clone());
        // Try vote with less storage
        match ctr.vote(acc(2), iah_proof(), vote_payload(id, Vote::Approve)) {
            Err(VoteError::Storage(_)) => (),
            x => panic!("expected Storage, got: {:?}", x),
        }
        vote(
            ctx.clone(),
            &mut ctr,
            vec![acc(1), acc(2), acc(3)],
            id,
            Vote::Approve,
        );

        prop1 = ctr.get_proposal(id).unwrap();
        assert_eq!(prop1.proposal.status, ProposalStatus::Approved);

        // Proposal already got enough votes - it's approved
        assert_eq!(
            ctr.vote(acc(5), iah_proof(), vote_payload(id, Vote::Approve)),
            Err(VoteError::NotInProgress)
        );

        //
        // Create a new proposal, not enough bond
        //
        let resp = ctr.create_proposal(
            acc(1),
            iah_proof(),
            create_prop_payload(PropKind::Text, "proposal".to_owned()),
        );
        assert_eq!(resp, Err(CreatePropError::MinBond));

        //
        // Create a new proposal with bond to active queue and check double vote and expire
        // Check all votes
        //
        ctx.account_balance = ONE_NEAR * 1000;
        let id = create_proposal(ctx.clone(), &mut ctr, BOND);
        let mut prop2 = ctr.get_proposal(id).unwrap();
        assert_eq!(
            ctr.vote(acc(3), iah_proof(), vote_payload(id, Vote::Approve)),
            Ok(())
        );
        vote(
            ctx.clone(),
            &mut ctr,
            vec![acc(1), acc(2)],
            id,
            Vote::Reject,
        );

        prop2.proposal.approve = 1;
        prop2.proposal.reject = 2;
        prop2.proposal.votes.insert(acc(3), Vote::Approve);
        prop2.proposal.votes.insert(acc(1), Vote::Reject);
        prop2.proposal.votes.insert(acc(2), Vote::Reject);

        assert_eq!(ctr.get_proposals(0, 1, None), vec![prop1.clone()]);
        assert_eq!(
            ctr.get_proposals(0, 10, None),
            vec![prop1.clone(), prop2.clone()]
        );
        assert_eq!(
            ctr.get_proposals(1, 10, None),
            vec![prop1.clone(), prop2.clone()]
        );
        assert_eq!(ctr.get_proposals(2, 10, None), vec![prop2.clone()]);
        assert_eq!(ctr.get_proposals(3, 10, None), vec![]);

        // TODO: add a test case for checking not authorized (but firstly we need to implement that)
        // ctx.predecessor_account_id = acc(5);
        // testing_env!(ctx.clone());
        // match ctr.vote(id, Vote::Approve) {
        //     Err(VoteError::NotAuthorized) => (),
        //     x => panic!("expected NotAuthorized, got: {:?}", x),
        // }

        // TODO: test case checking automatic execution
        // ctx.predecessor_account_id = acc(2);
        // testing_env!(ctx.clone());
        // let id = ctr
        //     .create_proposal(PropKind::Text, "Proposal unit test 2".to_string())
        //     .unwrap();
        // vote(ctx, &mut ctr, vec![acc(1), acc(2), acc(3)], id);
        // let prop = ctr.get_proposal(id).unwrap();
        // assert_eq!(prop.proposal.status, ProposalStatus::Executed);

        //
        // create proposal, set timestamp past voting period, status should be rejected
        //
        let id = create_proposal(ctx.clone(), &mut ctr, BOND);
        let prop = ctr.get_proposal(id).unwrap();
        ctx.block_timestamp = (prop.proposal.start + ctr.voting_duration + 1) * MSECOND;
        testing_env!(ctx);

        let prop = ctr.get_proposal(id).unwrap();
        assert_eq!(prop.proposal.status, ProposalStatus::Rejected);
    }

    #[test]
    fn proposal_overdue() {
        let (mut ctx, mut ctr, id) = setup_ctr(BOND);
        ctx.block_timestamp = START + (ctr.voting_duration + 1) * MSECOND;
        testing_env!(ctx.clone());
        assert_eq!(
            ctr.vote(acc(1), iah_proof(), vote_payload(id, Vote::Approve)),
            Err(VoteError::NotActive)
        );
    }

    #[test]
    #[should_panic(expected = "proposal does not exist")]
    fn proposal_does_not_exist() {
        let (_, mut ctr, _) = setup_ctr(BOND);
        ctr.vote(acc(1), iah_proof(), vote_payload(10, Vote::Approve))
            .unwrap();
    }

    #[test]
    fn proposal_execution_text() {
        let (mut ctx, mut ctr, id) = setup_ctr(BOND);
        match ctr.execute(id) {
            Err(ExecError::NotApproved) => (),
            Ok(_) => panic!("expected NotApproved, got: OK"),
            Err(err) => panic!("expected NotApproved got: {:?}", err),
        }
        vote(
            ctx.clone(),
            &mut ctr,
            vec![acc(1), acc(2), acc(3)],
            id,
            Vote::Approve,
        );

        let mut prop = ctr.get_proposal(id).unwrap();
        assert_eq!(prop.proposal.status, ProposalStatus::Approved);

        match ctr.execute(id) {
            Err(ExecError::ExecTime) => (),
            Ok(_) => panic!("expected ExecTime, got: OK"),
            Err(err) => panic!("expected ExecTime got: {:?}", err),
        }

        ctx.block_timestamp = START + (ctr.voting_duration + 1) * MSECOND;
        testing_env!(ctx);

        ctr.execute(id).unwrap();

        prop = ctr.get_proposal(id).unwrap();
        assert_eq!(prop.proposal.status, ProposalStatus::Executed);
    }

    #[test]
    fn refund_bond_test() {
        let (mut ctx, mut ctr, id) = setup_ctr(BOND);
        vote(
            ctx.clone(),
            &mut ctr,
            vec![acc(1), acc(2), acc(3)],
            id,
            Vote::Approve,
        );
        ctx.block_timestamp = START + (ctr.voting_duration + 1) * MSECOND;
        testing_env!(ctx.clone());

        ctr.execute(id).unwrap();
        let mut prop = ctr.get_proposal(id).unwrap();
        assert_eq!(prop.proposal.status, ProposalStatus::Executed);

        // try to get refund again
        assert!(!ctr.refund_bond(id));

        // Get refund for proposal with no status update
        ctx.attached_deposit = BOND;
        testing_env!(ctx.clone());
        let id2 = ctr
            .create_proposal(
                acc(1),
                iah_proof(),
                create_prop_payload(PropKind::Text, "Proposal unit test".to_string()),
            )
            .unwrap();
        prop = ctr.get_proposal(id2).unwrap();

        // Set time after voting period
        ctx.block_timestamp = (prop.proposal.start + ctr.voting_duration + 1) * MSECOND;
        testing_env!(ctx);

        // Call refund
        assert!(ctr.refund_bond(id2));
    }

    #[test]
    fn config_query() {
        let (_, ctr, _) = setup_ctr(PRE_BOND);
        let expected = ConfigOutput {
            prop_counter: 1,
            pre_vote_bond: U128(PRE_BOND),
            active_queue_bond: U128(BOND),
            pre_vote_support: 10,
            simple_consent: Consent {
                quorum: 3,
                threshold: 50,
            },
            super_consent: Consent {
                quorum: 5,
                threshold: 60,
            },
            pre_vote_duration: PRE_VOTE_DURATION,
            voting_duration: VOTING_DURATION,
            accounts: Accounts {
                iah_registry: iah_registry(),
                community_treasury: treasury(),
                congress_hom: hom(),
                congress_coa: coa(),
                congress_tc: tc(),
                admin: admin(),
            },
        };
        assert_eq!(ctr.config(), expected);
    }

    #[test]
    fn overwrite_votes() {
        let (mut ctx, mut ctr, id) = setup_ctr(BOND);
        let mut p = ctr.get_proposal(id).unwrap();
        assert_eq!(p.proposal.status, ProposalStatus::InProgress);
        assert!((p.proposal.votes.is_empty()));

        ctx.attached_deposit = VOTE_DEPOSIT;
        testing_env!(ctx.clone());

        assert_eq!(
            ctr.vote(acc(1), iah_proof(), vote_payload(id, Vote::Approve)),
            Ok(())
        );
        p.proposal.approve = 1;
        p.proposal.votes.insert(acc(1), Vote::Approve);
        assert_eq!(ctr.get_proposal(id).unwrap(), p);

        assert_eq!(
            ctr.vote(acc(1), iah_proof(), vote_payload(id, Vote::Abstain)),
            Ok(())
        );
        p.proposal.approve = 0;
        p.proposal.abstain = 1;
        p.proposal.votes.insert(acc(1), Vote::Abstain);
        assert_eq!(ctr.get_proposal(id).unwrap(), p);

        assert_eq!(
            ctr.vote(acc(1), iah_proof(), vote_payload(id, Vote::Reject)),
            Ok(())
        );
        p.proposal.abstain = 0;
        p.proposal.reject = 1;
        p.proposal.votes.insert(acc(1), Vote::Reject);
        assert_eq!(ctr.get_proposal(id).unwrap(), p);

        assert_eq!(
            ctr.vote(acc(1), iah_proof(), vote_payload(id, Vote::Spam)),
            Ok(())
        );
        p.proposal.reject = 0;
        p.proposal.spam = 1;
        p.proposal.votes.insert(acc(1), Vote::Spam);
        assert_eq!(ctr.get_proposal(id).unwrap(), p);
    }

    #[test]
    fn get_proposals() {
        let (ctx, mut ctr, id1) = setup_ctr(BOND);
        let id2 = create_proposal(ctx.clone(), &mut ctr, BOND);
        let id3 = create_proposal(ctx.clone(), &mut ctr, BOND);
        let prop1 = ctr.get_proposal(id1).unwrap();
        let prop2 = ctr.get_proposal(id2).unwrap();
        let prop3 = ctr.get_proposal(id3).unwrap();
        assert_eq!(ctr.number_of_proposals(), 3);
        // non reversed
        assert_eq!(ctr.get_proposals(1, 1, None), vec![prop1.clone()]);
        assert_eq!(
            ctr.get_proposals(0, 10, None),
            vec![prop1.clone(), prop2.clone(), prop3.clone()]
        );
        // non reversed with litmit
        assert_eq!(
            ctr.get_proposals(0, 2, None),
            vec![prop1.clone(), prop2.clone()]
        );
        assert_eq!(
            ctr.get_proposals(0, 2, Some(false)),
            vec![prop1.clone(), prop2.clone()]
        );
        assert_eq!(
            ctr.get_proposals(1, 2, Some(false)),
            vec![prop1.clone(), prop2.clone()]
        );
        // reversed, limit bigger than amount of proposals -> return all
        assert_eq!(
            ctr.get_proposals(3, 10, Some(true)),
            vec![prop3.clone(), prop2.clone(), prop1.clone()]
        );
        // reversed with limit and over the "last proposal"
        assert_eq!(
            ctr.get_proposals(5, 2, Some(true)),
            vec![prop3.clone(), prop2.clone()]
        );

        // few more edge cases
        assert_eq!(ctr.get_proposals(1, 0, None), vec![], "limit=0");
        assert_eq!(
            ctr.get_proposals(0, 1, None),
            vec![prop1.clone()],
            "0 = start from the last proposal (rev=false)"
        );
        assert_eq!(
            ctr.get_proposals(0, 1, Some(true)),
            vec![prop3.clone()],
            "0 = start from the last proposal (rev=true)"
        );
        assert_eq!(ctr.get_proposals(2, 1, None), vec![prop2.clone()],);
        assert_eq!(ctr.get_proposals(2, 1, Some(true)), vec![prop2.clone()],);
    }

    #[test]
    fn support_proposal() {
        let (mut ctx, mut ctr, id) = setup_ctr(PRE_BOND);

        // make one less support then what is necessary to test that the proposal is still in prevote
        for i in 1..PRE_VOTE_SUPPORT {
            assert_eq!(
                ctr.support_proposal(acc(i as u8), iah_proof(), support_prop_payload(id)),
                Ok(true)
            );
        }

        assert_eq!(
            ctr.support_proposal(acc(1), iah_proof(), support_prop_payload(id)),
            Err(PrevotePropError::DoubleSupport)
        );

        let p = ctr.assert_pre_vote_prop(id).unwrap();
        assert_eq!(p.status, ProposalStatus::PreVote);
        assert_eq!(p.support, PRE_VOTE_SUPPORT - 1);
        for i in 1..PRE_VOTE_SUPPORT {
            assert!(p.supported.contains(&acc(i as u8)))
        }

        // add the missing support and assert that the proposal was moved to active
        ctx.block_timestamp = START + 2 * MSECOND;
        testing_env!(ctx.clone());
        assert_eq!(
            ctr.support_proposal(
                acc(PRE_VOTE_SUPPORT as u8),
                iah_proof(),
                support_prop_payload(id)
            ),
            Ok(true)
        );

        // should be removed from prevote queue
        assert_eq!(
            ctr.assert_pre_vote_prop(id),
            Err(PrevotePropError::NotFound)
        );
        let p = ctr.assert_proposal(id);
        assert_eq!(p.status, ProposalStatus::InProgress);
        assert_eq!(p.support, PRE_VOTE_SUPPORT);
        assert_eq!(p.start, ctx.block_timestamp / MSECOND);
        assert!(p.supported.is_empty());

        // can't support proposal which was already moved
        assert_eq!(
            ctr.support_proposal(acc(1), iah_proof(), support_prop_payload(id)),
            Err(PrevotePropError::NotFound)
        );

        //
        // Should not be able to support an overdue proposal
        //
        let id = create_proposal(ctx.clone(), &mut ctr, PRE_BOND);
        ctx.block_timestamp += (PRE_VOTE_DURATION + 1) * MSECOND;
        testing_env!(ctx.clone());
        assert_eq!(
            ctr.support_proposal(acc(1), iah_proof(), support_prop_payload(id)),
            Ok(false)
        );
        assert_eq!(ctr.get_proposal(id), None);
    }

    #[test]
    fn update_consent() {
        let (mut ctx, mut ctr, _) = setup_ctr(BOND);
        ctx.predecessor_account_id = admin();
        testing_env!(ctx.clone());

        let c1 = Consent {
            quorum: 11,
            threshold: 1,
        };
        let c2 = Consent {
            quorum: 12,
            threshold: 2,
        };
        ctr.admin_update_consent(c1, c2);
        assert_eq!(c1, ctr.simple_consent);
        assert_eq!(c2, ctr.super_consent);
    }

    #[should_panic(expected = "must be called by iah_registry")]
    #[test]
    fn vote_not_called_by_iah_registry() {
        let (mut ctx, mut ctr, id) = setup_ctr(BOND);
        ctx.predecessor_account_id = acc(1);
        testing_env!(ctx);
        ctr.vote(acc(1), iah_proof(), vote_payload(id, Vote::Approve))
            .unwrap();
    }

    #[should_panic(expected = "must be called by iah_registry")]
    #[test]
    fn create_proposal_not_called_by_iah_registry() {
        let (mut ctx, mut ctr, _) = setup_ctr(BOND);
        ctx.predecessor_account_id = acc(1);
        testing_env!(ctx);
        ctr.create_proposal(
            acc(1),
            iah_proof(),
            create_prop_payload(PropKind::Text, "Proposal unit test".to_string()),
        )
        .unwrap();
    }

    #[should_panic(expected = "must be called by iah_registry")]
    #[test]
    fn support_proposal_not_called_by_iah_registry() {
        let (mut ctx, mut ctr, id) = setup_ctr(PRE_BOND);
        ctx.predecessor_account_id = acc(1);
        testing_env!(ctx);
        ctr.support_proposal(acc(1), iah_proof(), support_prop_payload(id))
            .unwrap();
    }

    #[test]
    fn support_proposal_by_congress() {
        let (_, mut ctr, id) = setup_ctr(PRE_BOND);

        match ctr.support_proposal_by_congress(id, iah_registry()) {
            Err(PrevotePropError::NotCongress) => (),
            _ => panic!("expected error: provided DAO must be one of the congress houses"),
        };
        assert!(
            ctr.support_proposal_by_congress(id, tc()).is_ok(),
            "must accept valid dao parameter"
        );
    }

    #[test]
    fn on_support_by_congress() {
        let (mut ctx, mut ctr, id) = setup_ctr(PRE_BOND);

        assert_eq!(
            ctr.on_support_by_congress(Ok(false), id),
            Err(PrevotePropError::NotCongressMember)
        );
        assert_eq!(
            ctr.on_support_by_congress(Err(near_sdk::PromiseError::Failed), id),
            Err(PrevotePropError::NotCongressMember)
        );
        assert!(
            ctr.pre_vote_proposals.contains_key(&id),
            "should not be moved"
        );

        //
        // outdated proposal should be removed
        ctx.block_timestamp += (ctr.pre_vote_duration + 1) * MSECOND;
        testing_env!(ctx.clone());
        assert_eq!(ctr.on_support_by_congress(Ok(true), id), Ok(false));
        assert_eq!(ctr.get_proposal(id), None);

        //
        // check that proposal was moved
        let id = create_proposal(ctx.clone(), &mut ctr, PRE_BOND);
        ctx.block_timestamp += MSECOND;
        testing_env!(ctx.clone());
        let mut prop = ctr.get_proposal(id).unwrap();

        assert_eq!(ctr.on_support_by_congress(Ok(true), id), Ok(true));
        assert_eq!(
            ctr.assert_pre_vote_prop(id),
            Err(PrevotePropError::NotFound)
        );
        // modify prop to expected values and see if it equals the stored one
        prop.proposal.status = ProposalStatus::InProgress;
        prop.proposal.start += 1; // start is in miliseconds
        assert_eq!(ctr.get_proposal(id).unwrap(), prop);
    }
}<|MERGE_RESOLUTION|>--- conflicted
+++ resolved
@@ -245,7 +245,6 @@
         Ok(true)
     }
 
-<<<<<<< HEAD
     /// Congressional support for a pre-vote proposal to move it to the active queue.
     /// Returns false if the proposal can't be supported because it is overdue.
     #[handle_result]
@@ -286,9 +285,7 @@
     }
 
     /// Must be called via `iah_registry.is_human_call`.
-=======
     #[payable]
->>>>>>> 1adbd8cf
     #[handle_result]
     pub fn vote(
         &mut self,
@@ -365,13 +362,7 @@
                 out = ext_congress::ext(dao.clone()).dissolve_hook().into();
             }
             PropKind::Veto { dao, prop_id } => {
-<<<<<<< HEAD
-                out = ext_congress::ext(dao.clone())
-                    .veto_hook(prop_id.clone())
-                    .into();
-=======
-                result = ext_congress::ext(dao.clone()).veto_hook(*prop_id).into();
->>>>>>> 1adbd8cf
+                out = ext_congress::ext(dao.clone()).veto_hook(*prop_id).into();
             }
             PropKind::ApproveBudget { .. } => (),
             PropKind::Text => (),
