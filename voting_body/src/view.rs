--- conflicted
+++ resolved
@@ -22,7 +22,6 @@
      * QUERIES
      **********/
 
-<<<<<<< HEAD
     /// Returns all proposals
     /// Get proposals in paginated view.
     pub fn get_proposals(
@@ -44,12 +43,6 @@
         };
 
         let proposals: Vec<ProposalOutput> = (start..=end_index)
-=======
-    /// Returns all proposals from the active queue, which were not marked as a spam. This
-    /// includes proposals that are in progress, rejected, approved or failed.
-    pub fn get_proposals(&self, from_index: u32, limit: u32) -> Vec<ProposalOutput> {
-        (from_index..=min(self.prop_counter, from_index + limit))
->>>>>>> d7b996b0
             .filter_map(|id| {
                 self.proposals
                     .get(&id)
