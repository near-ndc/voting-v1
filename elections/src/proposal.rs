--- conflicted
+++ resolved
@@ -39,18 +39,13 @@
     /// running result (ongoing sum of votes per candidate), in the same order as `candidates`.
     /// result[i] = sum of votes for candidates[i]
     pub result: Vec<u64>,
-
     /// set of tokenIDs, which were used for voting, as a proof of personhood
     pub voters: LookupSet<TokenId>,
     pub voters_num: u32,
-<<<<<<< HEAD
-
     // map of voters -> candidates they voted for (token IDs used for voting -> candidates index)
     pub voters_candidates: LookupMap<TokenId, Vec<usize>>,
-=======
     /// blake2s-256 hash of the Fair Voting Policy text.
     pub policy: [u8; 32],
->>>>>>> 8f1c14a9
 }
 
 #[derive(Serialize)]
@@ -234,11 +229,8 @@
             result: vec![10000, 5, 321, 121],
             voters: LookupSet::new(StorageKey::ProposalVoters(1)),
             voters_num: 10,
-<<<<<<< HEAD
             voters_candidates: LookupMap::new(StorageKey::VotersCandidates(1)),
-=======
             policy: policy1(),
->>>>>>> 8f1c14a9
         };
         assert_eq!(
             ProposalView {
