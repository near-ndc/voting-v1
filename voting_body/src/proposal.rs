--- conflicted
+++ resolved
@@ -146,19 +146,6 @@
 }
 
 impl PropKind {
-<<<<<<< HEAD
-    pub fn consent(&self) -> Consent {
-        match self {
-            PropKind::Dismiss { .. } => Consent::Simple,
-            PropKind::Dissolve { .. } => Consent::Simple,
-            PropKind::Veto { .. } => Consent::Simple,
-            PropKind::ApproveBudget { .. } => Consent::Simple,
-            PropKind::Text { .. } => Consent::Super,
-        }
-    }
-
-=======
->>>>>>> 04d41374
     /// name of the kind
     pub fn to_name(&self) -> String {
         match self {
